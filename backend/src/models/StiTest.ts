import mongoose, { Schema, Document } from 'mongoose';

//'máu': blood, 'nước tiểu': urine, 'dịch tiết': swab
export type TestTypes = 'blood' | 'urine' | 'swab';

export interface IStiTest extends Document {
    sti_test_name: string;
    sti_test_code: string;
    description: string;
    price: number;
    is_active: boolean;
    // vi khuẩn, vi-rút, kí sinh trùng
    category: 'bacterial' | 'viral' | 'parasitic';
    sti_test_type: TestTypes;
    createdBy: mongoose.Types.ObjectId;
}

const stiTestSchema = new Schema<IStiTest>({
    sti_test_name: { type: String, required: true },
    sti_test_code: {
        type: String, required: true, unique: true,
        validate: {
            validator: function (v: string) {
                return /^STI-(VIR|BAC|PAR)-(BLD|URN|SWB)-[A-Z0-9]+$/.test(v);
            },
            message: 'Sti_test_code must be in format: "STI-{category}-{type}-{code}", for example, STI-VIR-BLD-HIV'
        }
    },
    description: { type: String, required: true },
    price: { type: Number, required: true },
    is_active: { type: Boolean, default: true },
    category: { type: String, enum: ['bacterial', 'viral', 'parasitic'], required: true },
<<<<<<< HEAD
    sti_test_type: {type: String, enum: ['blood', 'urine', 'swab'], required: true},
=======
    sti_test_type: { type: String, enum: ['máu', 'nước tiểu', 'dịch ngoáy'], required: true },
>>>>>>> 82dbe4cc
    createdBy: { type: Schema.Types.ObjectId, ref: 'Customer', required: true }
}, { timestamps: true }
);

export const StiTest = mongoose.model<IStiTest>('StiTest', stiTestSchema);<|MERGE_RESOLUTION|>--- conflicted
+++ resolved
@@ -30,11 +30,7 @@
     price: { type: Number, required: true },
     is_active: { type: Boolean, default: true },
     category: { type: String, enum: ['bacterial', 'viral', 'parasitic'], required: true },
-<<<<<<< HEAD
     sti_test_type: {type: String, enum: ['blood', 'urine', 'swab'], required: true},
-=======
-    sti_test_type: { type: String, enum: ['máu', 'nước tiểu', 'dịch ngoáy'], required: true },
->>>>>>> 82dbe4cc
     createdBy: { type: Schema.Types.ObjectId, ref: 'Customer', required: true }
 }, { timestamps: true }
 );
