import mongoose, { Schema, Document } from 'mongoose';
import { TestTypes } from './StiTest';
import { DateTime } from 'luxon';
import { Staff } from './Staff';

<<<<<<< HEAD
export type StiResultItem = {
    sample_type: TestTypes;                 // 'blood', 'urine', 'swab'
    sample_quality: boolean;                // true if sample is good, false if not
    urine?:{
        color: 'light yellow' | 'clear' | 'dark yellow to orange' | 'dark brown' | 'pink or red'  | 'blue or green' | 'black';            // color of urine sample, level: 1, 0, 2, 
        clarity: 'clearly' | 'cloudy';                                                                                                    // clarity of urine sample
        URO: number;                        // URO value in urine sample
        GLU: number;                        // GLU value in urine sample
        KET: number;                        // KET value in urine sample
        BIL: number;                        // BIL value in urine sample
        PRO: number;                        // PRO value in urine sample
        NIT: number;                        // NIT value in urine sample
        pH: number;                         // pH value in urine sample
        blood: boolean;                     // true if blood is present in urine sample
        specific_gravity: number;           // specific gravity value in urine sample
        LEU: number;                        // LEU value in urine sample
    };
    blood?:{
        platelets: number;                  // platelets count in blood sample
        red_blood_cells: number;         // red blood cells count in blood sample
        white_blood_cells: number;       // white blood cells count in blood sample
        hemo_level: number;                // hemoglobin level in blood sample
        hiv?: boolean | null;                // true if HIV is present in blood sample, null if not tested
        HBsAg?: boolean | null;                // true if HBsAg is present in blood sample, null if not tested
        anti_HBs?: boolean | null;           // true if anti-HBs is present in blood sample, null if not tested
        anti_HBc?: boolean | null;           // true if anti-HBc is present in blood sample, null if not tested
        anti_HCV?: boolean | null;           // true if anti-HCV is present in blood sample, null if not tested
        HCV_RNA?: boolean | null;           // true if HCV RNA is present in blood sample, null if not tested
        TPHA_syphilis?: boolean | null;           // true if TPHA is present in blood sample, null if not tested
        VDRL_syphilis?: boolean | null;           // true if VDRL is present in blood sample, null if not tested
        RPR_syphilis?: boolean | null;           // true if RPR is present in blood sample, null if not tested
        treponema_pallidum_IgM?: boolean | null;           // true if treponema pallidum is present in blood sample, null if not tested
        treponema_pallidum_IgG?: boolean | null;           // true if treponema pallidum is present in blood sample, null if not tested
    };
    swab?:{
        bacteria?: string[];                // list of bacteria found in swab sample
        virus?: string[];                   // list of viruses found in swab sample
        parasites?: string[];               // list of parasites found in swab sample
        PCR_HSV?: boolean | null;           // true if HSV PCR is present in swab sample, null if not tested
        HPV?: boolean | null;           // true if HPV is present in swab sample, null if not tested
        NAAT_Trichomonas?: boolean | null;           // true if NAAT Trichomonas is present in swab sample, null if not tested
        rapidAntigen_Trichomonas?: boolean | null;           // true if rapid antigen Trichomonas is present in swab sample, null if not tested
        culture_Trichomonas?: boolean | null;           // true if culture Trichomonas is present in swab sample, null if not tested
    };
    time_completed: Date;                           // time when the test was completed, in milliseconds since epoch
    staff_id?: mongoose.Types.ObjectId;          // ID of the staff who created/updated the result
}
export interface IStiResult extends Document{
    sti_order_id: mongoose.Types.ObjectId;
    sti_result_items:{
        sti_test_id: mongoose.Types.ObjectId;
        result: StiResultItem;
    }[];
    received_time: Date;                            //time will be predicted, then updated to true time after result is received
    diagnosis: string;
    is_confirmed: boolean;
    is_critical: boolean;                           //will be first determined by the backend, then recommended to consultant
    medical_notes: string;                          //notes for consultant
}

const stiResultSchema = new Schema<IStiResult>({
    sti_order_id: { type: Schema.Types.ObjectId, ref: 'StiOrder', required: true },
    sti_result_items: [{
        sti_test_id: { type: Schema.Types.ObjectId, ref: 'StiTest', required: true },
        result: {
            sample_type: { type: String, enum: ['blood', 'urine', 'swab'], required: true },
            sample_quality: { type: Boolean, required: true },
            urine: {
                color: { type: String, enum: ['light yellow', 'clear', 'dark yellow to orange', 'dark brown', 'pink or red', 'blue or green', 'black'], required: false },
                clarity: { type: String, enum: ['clearly', 'cloudy'], required: false },
                URO: { type: Number, required: false },
                GLU: { type: Number, required: false },
                KET: { type: Number, required: false },
                BIL: { type: Number, required: false },
                PRO: { type: Number, required: false },
                NIT: { type: Number, required: false },
                pH: { type: Number, required: false },
                blood: { type: Boolean, required: false },
                specific_gravity:{type:Number,required:false},
                LEU:{type:Number,required:false}
            },
            blood:{
                platelets:{type:Number,required:false},
                red_blood_cells:{type:Number,required:false},
                white_blood_cells:{type:Number,required:false},
                hemo_level:{type:Number,required:false},
                hiv:{type:Boolean,default:null},
                HBsAg:{type:Boolean,default:null},
                anti_HBs:{type:Boolean,default:null},
                anti_HBc:{type:Boolean,default:null},
                anti_HCV:{type:Boolean,default:null},
                HCV_RNA:{type:Boolean,default:null},
                TPHA_syphilis:{type:Boolean,default:null},
                VDRL_syphilis:{type:Boolean,default:null},
                RPR_syphilis:{type:Boolean,default:null},
                treponema_pallidum_IgM:{type:Boolean,default:null},
                treponema_pallidum_IgG:{type:Boolean,default:null}
            },
            swab:{
                bacteria:[{ type:String }],
                virus:[{ type:String }],
                parasites:[{ type:String }],
                PCR_HSV:{type:Boolean,default:null},
                HPV:{type:Boolean,default:null},
                NAAT_Trichomonas:{type:Boolean,default:null},
                rapidAntigen_Trichomonas:{type:Boolean,default:null},
                culture_Trichomonas:{type:Boolean,default:null}
            },
            time_completed: { type: Date, required: true },
            staff_id: { type: Schema.Types.ObjectId, ref: 'Staff', required: true } // Reference to the staff who created/updated the result
        }
    }],
    received_time: { type: Date, required: true },
    diagnosis: { type: String, required: true },
    is_confirmed: { type: Boolean, default: false },
    is_critical: { type: Boolean, default: false },
    medical_notes: { type: String, required: false }
}, { timestamps: true });

=======
// Dạng object map giữa loại mẫu và chất lượng
export type Sample = {
  sampleQualities?: Partial<Record<TestTypes, boolean | null>>; // true: đạt, false: không đạt
  timeReceived?: Date;
  timeTesting?: Date;
};

const sampleSchema = new Schema({
  sampleQualities: {
    type: Map,
    of: Schema.Types.Mixed
  },
  timeReceived: { type: Date },
  timeTesting: { type: Date }
}, { _id: false });

export interface IStiResult extends Document {
  sti_order_id: mongoose.Types.ObjectId;
  sti_test_id: mongoose.Types.ObjectId; // ➤ Thêm: gắn kết quả với từng test cụ thể
  sample?: Sample;
  time_result?: Date;
  result_value?: string;
  diagnosis?: string;
  is_confirmed: boolean;
  is_critical?: boolean;
  is_notified: boolean;
  notes?: string;
  is_active: boolean;
}

const stiResultSchema = new Schema<IStiResult>({
  sti_order_id: { type: Schema.Types.ObjectId, ref: 'StiOrder', required: true },
  sti_test_id: { type: Schema.Types.ObjectId, ref: 'StiTest', required: true }, // ➤ Thêm dòng này
  sample: { type: sampleSchema },
  time_result: { type: Date },
  result_value: { type: String },
  diagnosis: { type: String },
  is_confirmed: { type: Boolean, default: false },
  is_critical: { type: Boolean, default: false },
  is_notified: { type: Boolean, default: false },
  notes: { type: String },
  is_active: { type: Boolean, default: true }
});
>>>>>>> 04805fc6
export const StiResult = mongoose.model<IStiResult>('StiResult', stiResultSchema);<|MERGE_RESOLUTION|>--- conflicted
+++ resolved
@@ -1,9 +1,7 @@
 import mongoose, { Schema, Document } from 'mongoose';
 import { TestTypes } from './StiTest';
-import { DateTime } from 'luxon';
 import { Staff } from './Staff';
 
-<<<<<<< HEAD
 export type StiResultItem = {
     sample_type: TestTypes;                 // 'blood', 'urine', 'swab'
     sample_quality: boolean;                // true if sample is good, false if not
@@ -123,49 +121,4 @@
     medical_notes: { type: String, required: false }
 }, { timestamps: true });
 
-=======
-// Dạng object map giữa loại mẫu và chất lượng
-export type Sample = {
-  sampleQualities?: Partial<Record<TestTypes, boolean | null>>; // true: đạt, false: không đạt
-  timeReceived?: Date;
-  timeTesting?: Date;
-};
-
-const sampleSchema = new Schema({
-  sampleQualities: {
-    type: Map,
-    of: Schema.Types.Mixed
-  },
-  timeReceived: { type: Date },
-  timeTesting: { type: Date }
-}, { _id: false });
-
-export interface IStiResult extends Document {
-  sti_order_id: mongoose.Types.ObjectId;
-  sti_test_id: mongoose.Types.ObjectId; // ➤ Thêm: gắn kết quả với từng test cụ thể
-  sample?: Sample;
-  time_result?: Date;
-  result_value?: string;
-  diagnosis?: string;
-  is_confirmed: boolean;
-  is_critical?: boolean;
-  is_notified: boolean;
-  notes?: string;
-  is_active: boolean;
-}
-
-const stiResultSchema = new Schema<IStiResult>({
-  sti_order_id: { type: Schema.Types.ObjectId, ref: 'StiOrder', required: true },
-  sti_test_id: { type: Schema.Types.ObjectId, ref: 'StiTest', required: true }, // ➤ Thêm dòng này
-  sample: { type: sampleSchema },
-  time_result: { type: Date },
-  result_value: { type: String },
-  diagnosis: { type: String },
-  is_confirmed: { type: Boolean, default: false },
-  is_critical: { type: Boolean, default: false },
-  is_notified: { type: Boolean, default: false },
-  notes: { type: String },
-  is_active: { type: Boolean, default: true }
-});
->>>>>>> 04805fc6
 export const StiResult = mongoose.model<IStiResult>('StiResult', stiResultSchema);