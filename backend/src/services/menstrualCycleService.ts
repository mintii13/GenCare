--- conflicted
+++ resolved
@@ -5,7 +5,6 @@
 import { CycleStatsResponse, PeriodStatsResponse, RegularityStatus, TrendStatus } from '../dto/responses/menstrualCycleResponse';
 
 export class MenstrualCycleService {
-<<<<<<< HEAD
     public static async processPeriodDays(user_id: string, period_days: Date[], notes: string){
         // Defect D2: Empty period_days
         if (!period_days || period_days.length === 0) {
@@ -14,9 +13,6 @@
                 message: 'Period days are required.'
             };
         }
-=======
-    public static async processPeriodDays(user_id: string, grouped_period_days: Date[][], notes: string){
->>>>>>> 04805fc6
         if (!user_id){
             return{
                 success: false,
@@ -24,7 +20,6 @@
             }
         }
 
-<<<<<<< HEAD
         // Defect D3: Notes length
         if (notes && notes.length > 500) {
             return {
@@ -110,20 +105,13 @@
                     console.warn(`Warning: Group ${i + 1} spans ${span} days, might be multiple cycles`);
                 }
             }
-=======
-        if (!grouped_period_days || grouped_period_days.length === 0 || !user_id) {
-            return { 
-                success: false, 
-                message: 'Not enough data' 
-            };
->>>>>>> 04805fc6
         }
 
         const cycles: IMenstrualCycle[] = [];
         const cycle_lengths: number[] = [];
-
-        for (let i = 0; i < grouped_period_days.length; i++) {
-            const period = grouped_period_days[i];
+        
+        for (let i = 0; i < groups.length; i++) {
+            const period = groups[i];
             const start = period[0];
 
             const cycle: Partial<IMenstrualCycle> = {
@@ -135,9 +123,10 @@
                 notes
             };
 
-            if (i + 1 < grouped_period_days.length) {
-                const nextStart = grouped_period_days[i + 1][0];
-                const len = Math.round((nextStart.getTime() - start.getTime()) / 86400000);
+            if (i + 1 < groups.length) {
+                const nextStart = groups[i + 1][0];
+                const timeDiff = nextStart.getTime() - start.getTime();
+                const len = Math.round(timeDiff / (1000 * 60 * 60 * 24));
                 cycle.cycle_length = len;
                 cycle_lengths.push(len);
             } else {
@@ -245,14 +234,34 @@
             }
 
             // Defect D6: Whitelist allowed fields to prevent malicious updates
-            const allowedFields = ['notification_enabled', 'notification_types'];
+            const allowedFields = ['notification_enabled', 'notification_types', 'notification_time'];
             const validSettings: any = {};
-
             for (const key of allowedFields) {
                 if (settings.hasOwnProperty(key)) {
-                    // Thêm validation chi tiết hơn nếu cần
-                    // Ví dụ: kiểm tra notification_types là một mảng các giá trị hợp lệ
                     validSettings[key] = settings[key];
+                }
+            }
+            if (Object.keys(validSettings).length === 0) {
+                return {
+                    success: false,
+                    message: 'No valid fields to update.'
+                };
+            }
+
+            const result = await MenstrualCycleRepository.updateNotificationByUserId(user_id, validSettings);
+            if (!result) { 
+                return { 
+                    success: false, 
+                    message: 'Failed to update notification settings' 
+                }; 
+            }
+            return { 
+                success: true, 
+                message: 'Notification settings updated successfully', 
+            };
+            for (const key of allowedFields) {
+                if (settings.hasOwnProperty(key)) {
+                        validSettings[key] = settings[key];
                 }
             }
 
