// service/menstrualCycle.service.ts
import mongoose from 'mongoose';
import { IMenstrualCycle } from '../models/MenstrualCycle';
import {MenstrualCycleRepository} from '../repositories/menstrualCycleRepository';
import { CycleStatsResponse, PeriodStatsResponse, RegularityStatus, TrendStatus } from '../dto/responses/menstrualCycleResponse';

export class MenstrualCycleService {
<<<<<<< HEAD
    public static async processPeriodDays(user_id: string, grouped_period_days: Date[][], notes: string){
=======
    public static async processPeriodDays(user_id: string, period_days: Date[], notes: string){
        // Defect D2: Empty period_days
        if (!period_days || period_days.length === 0) {
            return {
                success: false,
                message: 'Period days are required.'
            };
        }
>>>>>>> 82dbe4cc
        if (!user_id){
            return{
                success: false,
                message: 'User ID is required'
            }
        }

<<<<<<< HEAD
        if (!grouped_period_days || grouped_period_days.length === 0 || !user_id) {
            return { 
                success: false, 
                message: 'Not enough data' 
            };
=======
        // Defect D3: Notes length
        if (notes && notes.length > 500) {
            return {
                success: false,
                message: 'Notes cannot exceed 500 characters'
            };
        }

        // Defect D1: Future date check
        const today = new Date();
        today.setHours(23, 59, 59, 999); // Set to end of today
        for (const day of period_days) {
            if (new Date(day) > today) {
                return {
                    success: false,
                    message: 'Cannot log period days in the future.'
                };
            }
        }

        console.log(' Processing period days:', period_days.map(d => d.toISOString().split('T')[0]));

        // Normalize dates to avoid timezone issues
        const normalizedDates = period_days.map(date => {
            const normalized = new Date(date);
            normalized.setUTCHours(0, 0, 0, 0);
            return normalized;
        });

        console.log('Normalized dates:', normalizedDates.map(d => d.toISOString().split('T')[0]));  
        // Remove duplicates based on date string

        const sorted = [...normalizedDates].sort((a, b) => a.getTime() - b.getTime());
        console.log('Sorted dates:', sorted.map(d => d.toISOString().split('T')[0]));
     
        // SIMPLE GROUPING: Consecutive days = same cycle
        const groups: Date[][] = [];
        let current: Date[] = [sorted[0]];

        for (let i = 1; i < sorted.length; i++) {
            const currentDate = sorted[i];
            const prevDate = sorted[i - 1];
            
            // Tính diff bằng ngày
            const diffMs = currentDate.getTime() - prevDate.getTime();
            const diffDays = Math.round(diffMs / (1000 * 60 * 60 * 24));
            
            console.log(`Date diff between ${prevDate.toISOString().split('T')[0]} and ${currentDate.toISOString().split('T')[0]}: ${diffDays} days`);
            
            // LOGIC ĐỠN GIẢN: Nếu liền nhau (1 ngày) thì cùng chu kì, không thì chu kì mới
            if (diffDays === 1) {
                current.push(currentDate);
                console.log(`Consecutive day - adding to current cycle: ${currentDate.toISOString().split('T')[0]}`);
            } else {
                console.log(`Gap detected (${diffDays} days) - starting new cycle at: ${currentDate.toISOString().split('T')[0]}`);
                groups.push(current);
                current = [currentDate];
            }
        }
        groups.push(current);

        console.log('Final groups:', groups.map(group => 
            group.map(d => d.toISOString().split('T')[0])
        ));

        // Validate groups - kiểm tra logic grouping
        console.log('Validating groups...');
        groups.forEach((group, index) => {
            console.log(`Group ${index + 1}:`, {
                dates: group.map(d => d.toISOString().split('T')[0]),
                span: group.length > 1 ? `${Math.round((group[group.length - 1].getTime() - group[0].getTime()) / (1000 * 60 * 60 * 24))} days` : '1 day',
                startMonth: group[0].getUTCMonth() + 1,
                endMonth: group[group.length - 1].getUTCMonth() + 1
            });
        });

        // Final validation: check for suspicious groupings
        for (let i = 0; i < groups.length; i++) {
            const group = groups[i];
            if (group.length > 1) {
                const span = Math.round((group[group.length - 1].getTime() - group[0].getTime()) / (1000 * 60 * 60 * 24));
                if (span > 30) {
                    console.warn(`Warning: Group ${i + 1} spans ${span} days, might be multiple cycles`);
                }
            }
>>>>>>> 82dbe4cc
        }

        const cycles: IMenstrualCycle[] = [];
        const cycle_lengths: number[] = [];

        for (let i = 0; i < grouped_period_days.length; i++) {
            const period = grouped_period_days[i];
            const start = period[0];

            const cycle: Partial<IMenstrualCycle> = {
                user_id: new mongoose.Types.ObjectId(user_id),
                cycle_start_date: start,
                period_days: period,
                createdAt: new Date(),
                updatedAt: new Date(),
                notes
            };

            if (i + 1 < grouped_period_days.length) {
                const nextStart = grouped_period_days[i + 1][0];
                const len = Math.round((nextStart.getTime() - start.getTime()) / 86400000);
                cycle.cycle_length = len;
                cycle_lengths.push(len);
            } else {
                cycle.cycle_length = 0;
            }

            cycles.push(cycle as IMenstrualCycle);
        }
        
        for (let i = 0; i < cycles.length; i++) {
            const cycle = cycles[i];
            const len = cycle.cycle_length || 0;

            if (len >= 21 && len <= 35) {
                const ov = len - 14;
                const start = cycle.cycle_start_date.getTime();

                cycle.predicted_cycle_end = new Date(start + len * 86400000);
                cycle.predicted_ovulation_date = new Date(start + ov * 86400000);
                cycle.predicted_fertile_start = new Date(start + (ov - 5) * 86400000);
                cycle.predicted_fertile_end = new Date(start + (ov + 1) * 86400000);
                cycle.predicted_fertile_end.setHours(23, 59, 59, 999);
            }
        }

        await MenstrualCycleRepository.deleteCyclesByUser(user_id);
        const result = await MenstrualCycleRepository.insertCycles(cycles);

        return result && result.length
            ? { 
                success: true, 
                message: 'Save menstrual cycle data successfully', 
                data: result 
            }
            : { 
                success: false, 
                message: 'Cannot save menstrual cycle data' 
            };
    }

    public static async getCycles(user_id: string) {
        try {
            const cycles = await MenstrualCycleRepository.getCyclesByUser(user_id);
            if (!cycles || cycles.length === 0) {
                // User chưa có dữ liệu chu kỳ - đây là normal với user mới
                return {
                    success: true,
                    message: 'No menstrual cycle data yet. Start tracking your period to get predictions.',
                    data: []
                };
            }
            return {
                success: true,
                message: 'Cycles retrieved successfully',
                data: cycles
            };
        } catch (error) {
            console.error('Error in getCycles service:', error);
            return {
                success: false,
                message: 'Failed to retrieve cycles'
            };
        }
    }

    public static async getCyclesByMonth(user_id: string, year: number, month: number) {
        try {
            if (!year || !month || month < 1 || month > 12) {
                return {
                    success: false,
                    message: 'Invalid year or month parameter'
                };
            }

            const cycles = await MenstrualCycleRepository.getCyclesByMonth(user_id, year, month);
            if (!cycles || cycles.length === 0) {
                // User chưa có dữ liệu tháng này - normal với user mới hoặc tháng chưa track
                return {
                    success: true,
                    message: 'No cycle data for this month yet.',
                    data: []
                };
            }
            return {
                success: true,
                message: 'Monthly cycles retrieved successfully',
                data: cycles
            };
        } catch (error) {
            console.error('Error in getCyclesByMonth service:', error);
            return {
                success: false,
                message: 'Failed to retrieve monthly cycles'
            };
        }
    }

    public static async updateNotificationSettings(user_id: string, settings: any) { 
        try { 
            if (!settings || Object.keys(settings).length === 0){
                return{
                    success: false,
                    message: 'Nothing to update'
                }
            }

            // Defect D6: Whitelist allowed fields to prevent malicious updates
            const allowedFields = ['notification_enabled', 'notification_types'];
            const validSettings: any = {};

            for (const key of allowedFields) {
                if (settings.hasOwnProperty(key)) {
                    // Thêm validation chi tiết hơn nếu cần
                    // Ví dụ: kiểm tra notification_types là một mảng các giá trị hợp lệ
                    validSettings[key] = settings[key];
                }
            }

            if (Object.keys(validSettings).length === 0) {
                return {
                    success: false,
                    message: 'No valid fields to update.'
                };
            }

            const result = await MenstrualCycleRepository.updateNotificationByUserId(user_id, validSettings);
            if (!result) { 
                return { 
                    success: false, 
                    message: 'Failed to update notification settings' 
                }; 
            }
            return { 
                success: true, 
                message: 'Notification settings updated successfully', 
            };
        } 
        catch (error) { 
            console.error('Error updating notification settings:', error); 
            throw error; 
        } 
    }

    private static getTodayRecommendations(isOnPeriod: boolean, isFertile: boolean, isOvulationDay: boolean): string[] {
        const recommendations = [];
        
        if (isOnPeriod) {
            recommendations.push('Uống nhiều nước và nghỉ ngơi đầy đủ');
            recommendations.push('Sử dụng sản phẩm vệ sinh phụ nữ phù hợp');
            recommendations.push('Tập thể dục nhẹ nhàng như đi bộ');
        }
        
        if (isFertile) {
            recommendations.push('Đây là giai đoạn rụng trứng của bạn');
            if (isOvulationDay) {
                recommendations.push('Ngày rụng trứng - khả năng thụ thai cao nhất');
            }
            recommendations.push('Theo dõi nhiệt độ cơ thể nếu muốn có con');
        }
        
        if (!isOnPeriod && !isFertile) {
            recommendations.push('Hoạt động bình thường hàng ngày');
            recommendations.push('Thời điểm tốt để tập luyện cường độ cao');
        }
        
        return recommendations;
    }

    public static async getTodayStatus(user_id: string) {
        try {
            const latestCycle = await MenstrualCycleRepository.getLatestCycles(user_id, 1);
            
            if (latestCycle.length === 0) {
                // User mới chưa có dữ liệu - trả về default status
                return {
                    success: true,
                    message: 'No tracking data yet. Start tracking your period for personalized insights.',
                    data: {
                        date: new Date(),
                        is_period_day: false,
                        is_fertile_day: false,
                        is_ovulation_day: false,
                        pregnancy_chance: 'unknown',
                        recommendations: [
                            'Bắt đầu theo dõi chu kỳ kinh nguyệt để nhận thông tin cá nhân hóa',
                            'Ghi lại ngày đầu của kỳ kinh nguyệt tiếp theo',
                            'Duy trì lối sống lành mạnh với chế độ ăn cân bằng'
                        ]
                    }
                };
            }

            const cycle = latestCycle[0];
            const today = new Date();
            today.setHours(0, 0, 0, 0);

            const isOnPeriod = cycle.period_days?.some(periodDay => {
                const pDay = new Date(periodDay);
                pDay.setHours(0, 0, 0, 0);
                return pDay.getTime() === today.getTime();
            });

            const isFertile = cycle.predicted_fertile_start && cycle.predicted_fertile_end &&
                            today >= new Date(cycle.predicted_fertile_start) && 
                            today <= new Date(cycle.predicted_fertile_end);

            const isOvulationDay = cycle.predicted_ovulation_date &&
                                 today.getTime() === new Date(cycle.predicted_ovulation_date).setHours(0, 0, 0, 0);

            return {
                success: true,
                data: {
                    date: today,
                    is_period_day: isOnPeriod,
                    is_fertile_day: isFertile,
                    is_ovulation_day: isOvulationDay,
                    pregnancy_chance: isFertile ? (isOvulationDay ? 'high' : 'medium') : 'low',
                    recommendations: this.getTodayRecommendations(isOnPeriod, isFertile, isOvulationDay)
                }
            };
        } catch (error) {
            console.error('Error in getTodayStatus service:', error);
            return {
                success: false,
                message: 'Failed to get today status'
            };
        }
    }

    // Các phương thức helper
    private static calculateAverage(numbers: number[]): number {
        return numbers.reduce((sum, num) => sum + num, 0) / numbers.length;
    }

    private static calculateCycleRegularity(cycleLengths: number[]): RegularityStatus{
        if (cycleLengths.length < 3) 
            return 'insufficient_data';
        const allInRange = cycleLengths.every(length => length >= 21 && length <= 35);

        // Nếu chu kỳ kinh nguyệt nằm từ 21-35 thì ok, còn có giá trị chu kỳ out scope thì xem như bất bình thường
        if (allInRange) 
            return 'regular';       
        return 'irregular';
    }

    private static calculatePeriodRegularity(periodLengths: number[]): RegularityStatus{
        if (periodLengths.length < 3) 
            return 'insufficient_data';
        const allInRange = periodLengths.every(length => length >= 2 && length <= 7);

        // Nếu số ngày hành kinh nằm từ 2-7 thì ok, còn có giá trị chu kỳ out scope thì xem như bất bình thường
        if (allInRange) 
            return 'regular';       
        return 'irregular';
    }

    private static calculateTrend(recentCycles: number[]): TrendStatus {
        if (recentCycles.length < 3) 
            return 'stable';
        
        const firstHalf = recentCycles.slice(Math.floor(recentCycles.length / 2));
        const secondHalf = recentCycles.slice(0, Math.floor(recentCycles.length / 2));
        
        const firstAvg = this.calculateAverage(firstHalf);
        const secondAvg = this.calculateAverage(secondHalf);
        
        const difference = firstAvg - secondAvg;
        
        if (Math.abs(difference) < 1) 
            return 'stable';
        return difference >= 1 ? 'lengthening' : 'shortening';
    }

    private static calculateMonthsDifference(startDate: Date, endDate: Date): number {
        const diffTime = Math.abs(endDate.getTime() - startDate.getTime());
        const diffDays = Math.ceil(diffTime / (1000 * 60 * 60 * 24));
        return Math.floor(diffDays / 30);
    }

    public static async getCycleStats(user_id: string): Promise<CycleStatsResponse> {
        try {
            // Lấy dữ liệu chu kỳ
            const cyclesData = await MenstrualCycleRepository.getCycleStatsData(user_id, 6);

            
            if (cyclesData.length === 0) {
                // User mới chưa có đủ dữ liệu cho thống kê
                return {
                    success: true,
                    message: 'Track at least 2-3 cycles to see detailed statistics',
                    data: {
                        average_cycle_length: 0,
                        shortest_cycle: 0,
                        longest_cycle: 0,
                        cycle_regularity: 'insufficient_data',
                        trend: 'stable',
                        last_6_cycles: [],
                        total_cycles_tracked: 0,
                        tracking_period_months: 0
                    }
                };
            }

            // Tính toán thống kê chu kỳ
            const cycleLengths = cyclesData.map(cycle => cycle.cycle_length);
            const averageCycleLength = this.calculateAverage(cycleLengths);
            const shortestCycle = Math.min(...cycleLengths);
            const longestCycle = Math.max(...cycleLengths);

            // Tính độ đều đặn
            const regularity = this.calculateCycleRegularity(cycleLengths);

            // Tính xu hướng
            const recentCycles = await MenstrualCycleRepository.getRecentCycles(user_id, 6);
            const trend = this.calculateTrend(recentCycles.map(c => c.cycle_length));

            // Lấy thông tin bổ sung
            const totalCycles = await MenstrualCycleRepository.getTotalCyclesCount(user_id);
            const firstDate = await MenstrualCycleRepository.getFirstTrackingDate(user_id);
            const trackingMonths = firstDate ? this.calculateMonthsDifference(firstDate, new Date()) : 0;

            const last6Cycles = recentCycles.slice(0, 6).map(c => ({
                start_date: c.cycle_start_date.toISOString().slice(0, 10),
                length: c.cycle_length
            }));
            return {
                success: true,
                message: 'Get Cycle Statistics successfully',
                data: {
                    average_cycle_length: Math.round(averageCycleLength * 10) / 10,
                    shortest_cycle: shortestCycle,
                    longest_cycle: longestCycle,
                    cycle_regularity: regularity,
                    trend: trend,
                    last_6_cycles: last6Cycles,
                    total_cycles_tracked: totalCycles,
                    tracking_period_months: trackingMonths
                }
            };

        } catch (error) {
            console.error('Error in getCycleStats:', error);
            return {
                success: false,
                message: 'Error when getting cycle statistics'
            };
        }
    }

    public static async getPeriodStats(user_id: string): Promise<PeriodStatsResponse> {
        try {
            // Lấy dữ liệu kinh nguyệt
            const periodsData = await MenstrualCycleRepository.getPeriodStatsData(user_id, 12);
            
            if (periodsData.length === 0) {
                // User mới chưa có dữ liệu kinh nguyệt
                return {
                    success: true,
                    message: 'Track at least 2-3 periods to see detailed statistics',
                    data: {
                        average_period_length: 0,
                        shortest_period: 0,
                        longest_period: 0,
                        period_regularity: 'insufficient_data',
                        last_3_periods: [],
                        total_periods_tracked: 0
                    }
                };
            }

            // Tính toán thống kê kinh nguyệt
            const periodLengths = periodsData.map(period => period.period_days);
            const averagePeriodLength = this.calculateAverage(periodLengths);
            const shortestPeriod = Math.min(...periodLengths);
            const longestPeriod = Math.max(...periodLengths);

            // Tính độ đều đặn của kinh nguyệt
            const periodRegularity = this.calculatePeriodRegularity(periodLengths);

            // Lấy 3 kỳ kinh gần nhất
            const last3Periods = periodsData.slice(0, 3).map(period => ({
                start_date: period.cycle_start_date.toISOString().split('T')[0],
                length: period.period_days,
            }));

            return {
                success: true,
                message: 'Lấy thống kê kinh nguyệt thành công',
                data: {
                    average_period_length: Math.round(averagePeriodLength * 10) / 10,
                    shortest_period: shortestPeriod,
                    longest_period: longestPeriod,
                    period_regularity: periodRegularity,
                    last_3_periods: last3Periods,
                    total_periods_tracked: periodsData.length
                }
            };

        } catch (error) {
            console.error('Error in getPeriodStats:', error);
            return {
                success: false,
                message: 'Error when getting period statistics'
            };
        }
    }

    public static async cleanupDuplicates(user_id: string) {
        try {
            const cycles = await MenstrualCycleRepository.getCyclesByUser(user_id);
            
            if (!cycles || cycles.length === 0) {
                // User mới chưa có dữ liệu - không cần cleanup
                return {
                    success: true,
                    message: 'No cycle data to clean up',
                    data: {
                        duplicatesRemoved: 0,
                        duplicatesFound: []
                    }
                };
            }

            // Collect all period days across all cycles
            const allPeriodDays: { date: string, cycleId: string }[] = [];
            const duplicatesFound: { date: string, cycles: string[] }[] = [];
            
            cycles.forEach(cycle => {
                cycle.period_days.forEach(periodDay => {
                    const dateKey = new Date(periodDay).toISOString().split('T')[0];
                    allPeriodDays.push({
                        date: dateKey,
                        cycleId: cycle._id.toString()
                    });
                });
            });

            // Find duplicates
            const dateMap = new Map<string, string[]>();
            allPeriodDays.forEach(item => {
                if (!dateMap.has(item.date)) {
                    dateMap.set(item.date, []);
                }
                dateMap.get(item.date)!.push(item.cycleId);
            });

            // Identify duplicates
            dateMap.forEach((cycleIds, date) => {
                if (cycleIds.length > 1) {
                    duplicatesFound.push({
                        date,
                        cycles: cycleIds
                    });
                }
            });

            if (duplicatesFound.length === 0) {
                return {
                    success: true,
                    message: 'No duplicates found',
                    data: {
                        duplicatesRemoved: 0,
                        duplicatesFound: []
                    }
                };
            }

            // Clean up duplicates - keep the earliest cycle and remove from others
            let duplicatesRemoved = 0;
            
            for (const duplicate of duplicatesFound) {
                const involvedCycles = cycles.filter(c => 
                    duplicate.cycles.includes(c._id.toString())
                );
                
                // Sort by cycle start date, keep the earliest
                involvedCycles.sort((a, b) => 
                    new Date(a.cycle_start_date).getTime() - new Date(b.cycle_start_date).getTime()
                );
                
                // Remove duplicate date from all but the first cycle
                for (let i = 1; i < involvedCycles.length; i++) {
                    const cycle = involvedCycles[i];
                    const originalLength = cycle.period_days.length;
                    
                    cycle.period_days = cycle.period_days.filter(pd => {
                        const dateKey = new Date(pd).toISOString().split('T')[0];
                        return dateKey !== duplicate.date;
                    });
                    
                    if (cycle.period_days.length < originalLength) {
                        await MenstrualCycleRepository.updateCycle(cycle._id.toString(), cycle);
                        duplicatesRemoved++;
                    }
                }
            }

            return {
                success: true,
                message: `Cleaned up ${duplicatesRemoved} duplicate period days`,
                data: {
                    duplicatesRemoved,
                    duplicatesFound: duplicatesFound.map(d => ({
                        date: d.date,
                        cycleCount: d.cycles.length
                    }))
                }
            };

        } catch (error) {
            console.error('Error in cleanupDuplicates:', error);
            return {
                success: false,
                message: 'Failed to cleanup duplicates'
            };
        }
    }

    public static async resetAllData(user_id: string) {
        try {
            const result = await MenstrualCycleRepository.deleteCyclesByUser(user_id);
            
            return {
                success: true,
                message: `Đã xóa tất cả dữ liệu chu kỳ của user`,
                data: {
                    deletedCount: result.deletedCount || 0
                }
            };

        } catch (error) {
            console.error('Error in resetAllData:', error);
            return {
                success: false,
                message: 'Failed to reset all data'
            };
        }
    }

}<|MERGE_RESOLUTION|>--- conflicted
+++ resolved
@@ -5,18 +5,7 @@
 import { CycleStatsResponse, PeriodStatsResponse, RegularityStatus, TrendStatus } from '../dto/responses/menstrualCycleResponse';
 
 export class MenstrualCycleService {
-<<<<<<< HEAD
     public static async processPeriodDays(user_id: string, grouped_period_days: Date[][], notes: string){
-=======
-    public static async processPeriodDays(user_id: string, period_days: Date[], notes: string){
-        // Defect D2: Empty period_days
-        if (!period_days || period_days.length === 0) {
-            return {
-                success: false,
-                message: 'Period days are required.'
-            };
-        }
->>>>>>> 82dbe4cc
         if (!user_id){
             return{
                 success: false,
@@ -24,99 +13,11 @@
             }
         }
 
-<<<<<<< HEAD
         if (!grouped_period_days || grouped_period_days.length === 0 || !user_id) {
             return { 
                 success: false, 
                 message: 'Not enough data' 
             };
-=======
-        // Defect D3: Notes length
-        if (notes && notes.length > 500) {
-            return {
-                success: false,
-                message: 'Notes cannot exceed 500 characters'
-            };
-        }
-
-        // Defect D1: Future date check
-        const today = new Date();
-        today.setHours(23, 59, 59, 999); // Set to end of today
-        for (const day of period_days) {
-            if (new Date(day) > today) {
-                return {
-                    success: false,
-                    message: 'Cannot log period days in the future.'
-                };
-            }
-        }
-
-        console.log(' Processing period days:', period_days.map(d => d.toISOString().split('T')[0]));
-
-        // Normalize dates to avoid timezone issues
-        const normalizedDates = period_days.map(date => {
-            const normalized = new Date(date);
-            normalized.setUTCHours(0, 0, 0, 0);
-            return normalized;
-        });
-
-        console.log('Normalized dates:', normalizedDates.map(d => d.toISOString().split('T')[0]));  
-        // Remove duplicates based on date string
-
-        const sorted = [...normalizedDates].sort((a, b) => a.getTime() - b.getTime());
-        console.log('Sorted dates:', sorted.map(d => d.toISOString().split('T')[0]));
-     
-        // SIMPLE GROUPING: Consecutive days = same cycle
-        const groups: Date[][] = [];
-        let current: Date[] = [sorted[0]];
-
-        for (let i = 1; i < sorted.length; i++) {
-            const currentDate = sorted[i];
-            const prevDate = sorted[i - 1];
-            
-            // Tính diff bằng ngày
-            const diffMs = currentDate.getTime() - prevDate.getTime();
-            const diffDays = Math.round(diffMs / (1000 * 60 * 60 * 24));
-            
-            console.log(`Date diff between ${prevDate.toISOString().split('T')[0]} and ${currentDate.toISOString().split('T')[0]}: ${diffDays} days`);
-            
-            // LOGIC ĐỠN GIẢN: Nếu liền nhau (1 ngày) thì cùng chu kì, không thì chu kì mới
-            if (diffDays === 1) {
-                current.push(currentDate);
-                console.log(`Consecutive day - adding to current cycle: ${currentDate.toISOString().split('T')[0]}`);
-            } else {
-                console.log(`Gap detected (${diffDays} days) - starting new cycle at: ${currentDate.toISOString().split('T')[0]}`);
-                groups.push(current);
-                current = [currentDate];
-            }
-        }
-        groups.push(current);
-
-        console.log('Final groups:', groups.map(group => 
-            group.map(d => d.toISOString().split('T')[0])
-        ));
-
-        // Validate groups - kiểm tra logic grouping
-        console.log('Validating groups...');
-        groups.forEach((group, index) => {
-            console.log(`Group ${index + 1}:`, {
-                dates: group.map(d => d.toISOString().split('T')[0]),
-                span: group.length > 1 ? `${Math.round((group[group.length - 1].getTime() - group[0].getTime()) / (1000 * 60 * 60 * 24))} days` : '1 day',
-                startMonth: group[0].getUTCMonth() + 1,
-                endMonth: group[group.length - 1].getUTCMonth() + 1
-            });
-        });
-
-        // Final validation: check for suspicious groupings
-        for (let i = 0; i < groups.length; i++) {
-            const group = groups[i];
-            if (group.length > 1) {
-                const span = Math.round((group[group.length - 1].getTime() - group[0].getTime()) / (1000 * 60 * 60 * 24));
-                if (span > 30) {
-                    console.warn(`Warning: Group ${i + 1} spans ${span} days, might be multiple cycles`);
-                }
-            }
->>>>>>> 82dbe4cc
         }
 
         const cycles: IMenstrualCycle[] = [];
