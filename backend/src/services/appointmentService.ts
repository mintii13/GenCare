--- conflicted
+++ resolved
@@ -40,11 +40,7 @@
                 const pendingAppointment = existingPending[0];
                 const appointmentDate = new Date(pendingAppointment.appointment_date).toLocaleDateString('vi-VN');
                 const timeSlot = `${pendingAppointment.start_time} - ${pendingAppointment.end_time}`;
-<<<<<<< HEAD
                 
-=======
-
->>>>>>> 768f2f03
                 return {
                     success: false,
                     message: `Bạn đã có một lịch hẹn đang chờ xác nhận vào ngày ${appointmentDate} (${timeSlot}). Vui lòng chờ xác nhận từ bác sĩ hoặc hủy lịch hẹn hiện tại trước khi đặt lịch mới.`,
