--- conflicted
+++ resolved
@@ -979,8 +979,6 @@
                 };
             }
 
-<<<<<<< HEAD
-=======
             if (appointment.status !== 'confirmed') {
                 return {
                     success: false,
@@ -1035,7 +1033,6 @@
                 consultantNotes
             );
 
->>>>>>> f19cabc2
             return {
                 success: true,
                 message: 'Appointment retrieved successfully',
