import { AllStiTestResponse, StiTestResponse, StiPackageResponse, AllStiPackageResponse, StiOrderResponse, AllStiOrderResponse } from '../dto/responses/StiResponse';
import { IStiTest, StiTest, TestTypes } from '../models/StiTest';
import { StiTestRepository } from "../repositories/stiTestRepository";
import { IStiPackage } from "../models/StiPackage";
import { StiPackageRepository } from "../repositories/stiPackageRepository";
import { IStiOrder, StiOrder } from '../models/StiOrder';
import { StiOrderRepository } from '../repositories/stiOrderRepository';
import { StiPackageTestRepository } from '../repositories/stiPackageTestRepository';
import mongoose from 'mongoose';
import { IStiTestSchedule, StiTestSchedule } from '../models/StiTestSchedule';
import { StiTestScheduleRepository } from '../repositories/stiTestScheduleRepository';
import { validTransitions } from '../middlewares/stiValidation';
import { StiAuditLogRepository } from '../repositories/stiAuditLogRepository';
import { MailUtils } from '../utils/mailUtils';
import { UserRepository } from '../repositories/userRepository';
import { StiOrderQuery, UpdateStiResultRequest } from '../dto/requests/StiRequest';
import { StiOrderPaginationResponse } from '../dto/responses/StiOrderPaginationResponse';
import { PaginationUtils } from '../utils/paginationUtils';
import { AuditLogQuery } from '../dto/requests/AuditLogRequest';
import { AuditLogPaginationResponse } from '../dto/responses/AuditLogPaginationResponse';
import { StiResultRepository } from '../repositories/stiResultRepository';
import { IStiResult, Sample, StiResult } from '../models/StiResult';
import { ConsultantRepository } from '../repositories/consultantRepository';
<<<<<<< HEAD

=======
>>>>>>> a3e8fe38
export class StiService {
    public static async createStiTest(stiTest: IStiTest): Promise<StiTestResponse> {
        try {

            const duplicate = await StiTestRepository.findByStiTestCode(stiTest.sti_test_code);
            if (duplicate){
                if (duplicate.is_active){
                    return{
                        success: false,
                        message: 'Sti test code is duplicated'
                    }
                }
                else {
                    //update is_active thành true
                    const result = await StiTestRepository.updateIsActive(duplicate._id);
                    return{
                        success: true,
                        message: 'Insert StiTest to database successfully',
                        stitest: result
                    }
                }
            }
            const result: Partial<IStiTest> = await StiTestRepository.insertStiTest(stiTest);
            if (!result){
                return{
                    success: false,
                    message: 'Cannot insert StiTest to database'
                }
            }
            return {
                success: true,
                message: 'Insert StiTest to database successfully',
                stitest: result
            }
        } catch (error) {
            console.error(error);
            return {
                success: false,
                message: 'Server error'
            }
        }
    }

    public static async getAllStiTest(): Promise<AllStiTestResponse> {
        try {
            const allOfTest = await StiTestRepository.getAllStiTest();
            if (!allOfTest){
                return{
                    success: false,
                    message: 'Fail in getting Sti Test'
                }
            }
            const activeTests = allOfTest.filter(test => test.is_active === true);
            return {
                success: true,
                message: 'Get STI tests successfully',
                stitest: activeTests
            }
        } catch (error) {
            console.error(error);
            return {
                success: false,
                message: 'Server error'
            }
        }
    }

    public static async getStiTestById(id: string): Promise<StiTestResponse> {
        try {
            const stiTest = await StiTestRepository.getStiTestById(id);
            if (!stiTest && !stiTest.is_active === false) {
                return {
                    success: false,
                    message: 'STI Test not found'
                };
            }

            return {
                success: true,
                message: 'STI Test fetched successfully',
                stitest: stiTest
            };
        } catch (error) {
            console.error(error);
            return {
                success: false,
                message: 'Server error'
            };
        }
    }

    public static async updateStiTest(sti_test_id: string, updateData: Partial<IStiTest>): Promise<StiTestResponse> {
        try {
            // Tìm bản ghi khác có cùng mã nhưng không phải bản ghi đang update
            const exists = await StiTest.findOne({ sti_test_code: updateData.sti_test_code, _id: { $ne: sti_test_id } });
            // if (exists && exists._id.toString() !== sti_test_id) {
            if (exists) {
                return {
                    success: false,
                    message: 'STI test code already exists',
                };
            }
            const sti_test = await StiTestRepository.findByIdAndUpdateStiTest(sti_test_id, updateData);
            if (!sti_test) {
                return {
                    success: false,
                    message: 'StiTest not found or you are not authorized to update it'
                }
            }
          
            // Bỏ kiểm tra quyền, ai cũng update được nếu là staff hoặc admin
            return {
                success: true,
                message: 'Update STI Test successfully',
                stitest: sti_test
            }
        } catch (error) {
            console.error(error);
            return {
                success: false,
                message: 'Server error'
            };
        }
    }

    public static async deleteStiTest(sti_test_id: string, userId: string): Promise<StiTestResponse> {
        try {
            const updated = await StiTestRepository.findByIdAndUpdate(sti_test_id, userId);
            if (!updated) {
                return {
                    success: false,
                    message: 'StiTest not found or you are not authorized to delete it'
                };
            }

            return {
                success: true,
                message: 'StiTest is deleted successfully',
                stitest: updated
            };

        } catch (error) {
            console.error(error);
            return {
                success: false,
                message: 'Server error'
            };
        }
    }


    public static async createStiPackage(stiPackage: IStiPackage): Promise<StiPackageResponse> {
        try {
            const duplicate = await StiPackageRepository.findByStiPackageCode(stiPackage.sti_package_code);
            if (duplicate) {
                if (duplicate.is_active) {
                    return {
                        success: false,
                        message: 'Sti package code is duplicated'
                    }
                }
                else {
                    //update is_active thành true
                    const result = await StiPackageRepository.updateIsActive(duplicate._id);
                    return {
                        success: true,
                        message: 'Insert StiPackage to database successfully',
                        stipackage: result
                    }
                }
            }
            const result: Partial<IStiPackage> = await StiPackageRepository.insertStiPackage(stiPackage);
            if (!result) {
                return {
                    success: false,
                    message: 'Cannot insert StiPackage to database'
                }
            }
            return {
                success: true,
                message: 'Insert StiPackage to database successfully',
                stipackage: result
            }
        } catch (error) {
            console.error(error);
            return {
                success: false,
                message: 'Server error'
            }
        }
    }

    public static async getAllStiPackage(): Promise<AllStiPackageResponse> {
        try {
            const allOfTest = await StiPackageRepository.getAllStiTPackage();
            if (!allOfTest) {
                return {
                    success: false,
                    message: 'Fail in getting StiPackage'
                }
            }
            const activeTests = allOfTest.filter(test => test.is_active);

            return {
                success: true,
                message: 'Get STI packages successfully',
                stipackage: activeTests
            }
        } catch (error) {
            console.error(error);
            return {
                success: false,
                message: 'Server error'
            }
        }
    }

    public static async getStiPackageById(sti_package_id: string): Promise<StiPackageResponse> {
        try {
            const stiPackage = await StiPackageRepository.findPackageById(sti_package_id);
            if (!stiPackage) {
                return {
                    success: false,
                    message: 'STI Package not found'
                };
            }
            return {
                success: true,
                message: 'Fetched STI Package successfully',
                stipackage: stiPackage
            };
        } catch (error) {
            console.error(error);
            return {
                success: false,
                message: 'Server error'
            };
        }
    }


    public static async updateStiPackage(sti_package_id: string, updateData: Partial<IStiPackage>): Promise<StiPackageResponse> {
        try {
            const exists = await StiPackageRepository.findByStiPackageCode(updateData.sti_package_code);
            if (exists && exists._id.toString() !== sti_package_id) {
                return {
                    success: false,
                    message: 'STI package code already exists',
                };
            }
            const sti_package = await StiPackageRepository.findByIdAndUpdateStiPackage(sti_package_id, updateData);
            if (!sti_package) {
                return {
                    success: false,
                    message: 'STIPackage not found'
                }
            }
            // Bỏ kiểm tra quyền, ai cũng update được nếu là staff hoặc admin
            return {
                success: true,
                message: 'Update STIPackage successfully',
                stipackage: sti_package
            }
        } catch (error) {
            console.error(error);
            return {
                success: false,
                message: 'Server error'
            };
        }
    }

    public static async deleteStiPackage(sti_package_id: string, userId: string): Promise<StiPackageResponse> {
        try {
            const updated = await StiPackageRepository.findByIdAndDeactivate(sti_package_id, userId);
            if (!updated) {
                return {
                    success: false,
                    message: 'StiPackage not found or you are not authorized to update it'
                };
            }

            return {
                success: true,
                message: 'StiPackage deactivated successfully',
                stipackage: updated
            };

        } catch (error) {
            console.error(error);
            return {
                success: false,
                message: 'Server error'
            };
        }
    }

    private static async handleStiPackage(sti_package_id: string) {
        const stiPackage = await StiPackageRepository.findPackageById(sti_package_id);
        if (!stiPackage) {
            return {
                success: false,
                message: 'StiPackage is not found'
            };
        }

        const stiPackageTests = await StiPackageTestRepository.getPackageTest(sti_package_id);
        console.log(stiPackageTests);
        const sti_test_ids = stiPackageTests.map(item => item.sti_test_id);
        return {
            success: true,
            sti_package_item: {
                sti_package_id: new mongoose.Types.ObjectId(sti_package_id),
                sti_test_ids: sti_test_ids.map(id => new mongoose.Types.ObjectId(id))
            },
            amount: stiPackage.price
        };
    }

    private static async handleStiTest(sti_test_ids: string[]) {
        const objectIds = sti_test_ids.filter(id => typeof id === 'string' && mongoose.Types.ObjectId.isValid(id)).map(id => new mongoose.Types.ObjectId(id));
        const stiTests = await StiTest.find({ _id: { $in: objectIds }, is_active: true });

        if (stiTests.length === 0) {
            return {
                success: false,
                message: 'No valid sti_test_ids found'
            };
        }

        const sti_test_items = stiTests.map(test => ({
            sti_test_id: test._id
        }));

        const total = stiTests.reduce((sum, test) => sum + test.price, 0);

        return {
            success: true,
            sti_test_items,
            amount: total
        };
    }

    public static async createStiOrder(customer_id: string, sti_package_id: string, sti_test_items_input: string[], order_date: Date, notes: string): Promise<StiOrderResponse> {
        try {
            let sti_package_item = null;
            let sti_test_items = [];
            let total_amount = 0;
            let noPackage: boolean = false;
            let noTest: boolean = false;
            
            if (!order_date){
                return{
                    success: false,
                    message: 'Order date is required'
                }
            }
            // Xử lý package
            if (sti_package_id) {
                const result = await this.handleStiPackage(sti_package_id);
                if (!result.success)
                    noPackage = true;
                else {
                    sti_package_item = result.sti_package_item;
                    total_amount += result.amount;
                }

            }
            else {
                noPackage = true;
            }

            // Xử lý test lẻ
            if (sti_test_items_input && sti_test_items_input.length > 0) {
                const result = await this.handleStiTest(sti_test_items_input);
                if (!result.success)
                    noTest = true;
                else {
                    sti_test_items = result.sti_test_items.map((item) => item.sti_test_id);
                    total_amount += result.amount;
                }
            }
            else {
                noTest = true;
            }

            if (noPackage && noTest) {
                return {
                    success: false,
                    message: 'No valid STI tests or package provided'
                };
            }
            if (!noPackage && !noTest) {
                return {
                    success: false,
                    message: 'Cannot provide both STI package and individual tests'
                };
            }
            const scheduleResult = await this.prepareScheduleForOrder(order_date);
            if (!scheduleResult.success) {
                return {
                    success: false,
                    message: scheduleResult.message
                };
            }
            const schedule = scheduleResult.schedule;
            const sti_order = new StiOrder({
                customer_id,
                sti_package_item,
                sti_test_items,
                sti_schedule_id: schedule._id,
                order_date,
                total_amount,
                notes
            });
            const result = await StiOrderRepository.insertStiOrder(sti_order);

            if (!result) {
                return {
                    success: false,
                    message: 'Order already exists or failed to insert'
                };
            }
            schedule.number_current_orders += 1;
            if (schedule.number_current_orders >= 10) {
                schedule.is_locked = true;
            }
            await StiTestScheduleRepository.updateStiTestSchedule(schedule);
            const customer = await UserRepository.findById(customer_id)

            // Chỉ lấy package info nếu có sti_package_id
            let packageName = 'Xét nghiệm lẻ';
            if (sti_package_id) {
                const stiPackage = await StiPackageRepository.findPackageById(sti_package_id);
                if (stiPackage) {
                    packageName = stiPackage.sti_package_name;
                }
            }

            await MailUtils.sendStiOrderConfirmation(customer.full_name, order_date.toString(), total_amount, customer.email, packageName, sti_test_items)
            return {
                success: true,
                message: 'StiOrder is inserted successfully',
                stiorder: result
            };
        } catch (error) {
            console.error(error);
            return {
                success: false,
                message: 'Server error'
            }
        }
    }

    public static async prepareScheduleForOrder(order_date: Date) {
        try {
            const orderDate = new Date(order_date);

            // Tìm lịch cũ
            let schedule = await StiTestScheduleRepository.findOrderDate(orderDate);

            // Nếu chưa có thì tạo mới
            if (!schedule) {
                schedule = new StiTestSchedule({
                    order_date: orderDate,
                    number_current_orders: 0,
                    is_locked: false,
                });
                await StiTestScheduleRepository.updateStiTestSchedule(schedule);
            }

            if (schedule.is_locked) {
                return {
                    success: false,
                    message: 'Schedule locked for this date'
                };
            }

            return {
                success: true,
                message: 'Schedule is ready for order',
                schedule
            };
        } catch (error) {
            console.error(error);
            return {
                success: false,
                message: 'Failed to process schedule'
            };
        }
    }


    public static async getOrdersByCustomer(customer_id: string): Promise<AllStiOrderResponse> {
        try {
            if (!customer_id) {
                return {
                    success: false,
                    message: 'Customer_id is invalid',
                };
            }
            const result = await StiOrderRepository.getOrdersByCustomer(customer_id);
            if (!result || result.length === 0) {
                return {
                    success: false,
                    message: `Cannot find any orders of this customer ${customer_id}`
                }
            }
            return {
                success: true,
                message: 'Get StiOrder successfully',
                stiorder: result
            }
        } catch (error) {
            console.error(error);
            return {
                success: false,
                message: 'Server error'
            }
        }
    }

    public static async getOrderById(order_id: string) {
        try {
            const order = await StiOrderRepository.findOrderById(order_id);

            if (!order) {
                return {
                    success: false,
                    message: 'Order not found'
                };
            }

            return {
                success: true,
                message: 'Order found',
                order
            };
        } catch (error) {
            console.error(error);
            return {
                success: false,
                message: 'Server error'
            };
        }
    }

    public static async viewAllOrdersByTestSchedule(schedules: IStiTestSchedule[]) {
        try {
            const result = await Promise.all(schedules.map(async (schedule) => {
                const orders = await StiOrder.find({ sti_schedule_id: schedule._id }).lean<IStiOrder[]>();
                if (!orders) {
                    return {
                        success: false,
                        message: 'Cannot find StiOrder'
                    }
                }
                return {
                    success: true,
                    message: 'View Orders successfully',
                    date: schedule.order_date.toISOString().slice(0, 10),
                    is_locked: schedule.is_locked,
                    number_current_orders: schedule.number_current_orders,
                    tasks: orders.map(order => ({
                        id: order._id,
                        customer_id: order.customer_id,
                        status: order.order_status,
                        amount: order.total_amount,
                        notes: order.notes || ''
                    }))
                };
            }));
            return {
                success: true,
                message: 'Fetched all schedules with orders',
                result
            };
        } catch (error) {
            console.error(error);
            return {
                success: false,
                message: 'Server error'
            }
        }

    };

    public static async insertNewStiPackageTests(sti_test_ids: string[], stiPackage: IStiPackage): Promise<void> {
        try {
            if (Array.isArray(sti_test_ids) && sti_test_ids.length > 0) {
                const stiPackageTests = sti_test_ids.map(testId => ({
                    sti_package_id: stiPackage._id,
                    sti_test_id: testId,
                    is_active: true
                }));
                await StiPackageTestRepository.insertManyPackageTests(stiPackageTests);
            }
        } catch (error) {
            console.error(error);
            throw error;
        }
    };

    public static async updateStiPackageTests(sti_package_id: string, sti_test_ids: string[]): Promise<void> {
        try {
            if (!Array.isArray(sti_test_ids)) return;

            // Xoá hết liên kết cũ
            await StiPackageTestRepository.deletePackageTestsByPackageId(sti_package_id);

            // Tạo mới lại danh sách
            const newStiPackageTests = sti_test_ids.map(testId => ({
                sti_package_id,
                sti_test_id: testId,
                is_active: true
            }));

            await StiPackageTestRepository.insertManyPackageTests(newStiPackageTests);
        } catch (error) {
            console.error(error);
            throw error;
        }
    }

    public static async updateOrder(orderId: string, updates: Partial<IStiOrder>, userId: string, role: string) {
        try {
            const order = await StiOrderRepository.findOrderById(orderId);
            if (!order) {
                return {
                    success: false,
                    message: 'Order not found'
                };
            }
            // Xử lý logic update order_status
            if (updates.order_status && updates.order_status !== order.order_status) {
                const currentStatus = order.order_status;
                const nextStatus = updates.order_status;

                if (nextStatus && !validTransitions[currentStatus].includes(nextStatus)) {
                    return {
                        success: false,
                        message: `Invalid order status change: from "${currentStatus}" to "${nextStatus}". Valid order status: ${validTransitions[currentStatus].join(', ') || 'None'}.`
                    };
                }

                if (['Canceled', 'Completed'].includes(currentStatus)) {
                    return {
                        success: false,
                        message: 'Cannot change status of completed or canceled order'
                    };
                }

                if (role === 'customer') {
                    if (currentStatus === nextStatus) {
                    }
                    else if (currentStatus === 'Booked' && nextStatus === 'Canceled') {
                        order.order_status = 'Canceled';
                    }
                    else {
                        return {
                            success: false,
                            message: 'Unauthorized status update'
                        };
                    }
                } else if (role === 'staff' || role === 'admin') {
                    order.order_status = nextStatus;
                    if (order.order_status === 'Processing') {
                        order.payment_status = 'Paid';
                    }
                } else {
                    return {
                        success: false,
                        message: 'Unauthorized role'
                    };
                }
            }

            if (updates.consultant_id) {
                if (['consultant', 'staff', 'admin'].includes(role)) {
                    order.consultant_id = new mongoose.Types.ObjectId(updates.consultant_id);
                } else {
                    return {
                        success: false,
                        message: 'Unauthorized to update consultant_id'
                    };
                }
            }

            if (updates.staff_id) {
                if (['staff', 'admin'].includes(role)) {
                    order.staff_id = new mongoose.Types.ObjectId(updates.staff_id);
                } else {
                    return {
                        success: false,
                        message: 'Unauthorized to update staff_id'
                    };
                }
            }

            if (Array.isArray(updates.sti_test_items)) {
                order.sti_test_items = updates.sti_test_items.map(id => new mongoose.Types.ObjectId(id));
            }

            if (updates.order_date && updates.order_date.toString() !== order.order_date.toString()) {
                let newSchedule = await StiTestScheduleRepository.findOrderDate(updates.order_date);
                const oldSchedule = await StiTestScheduleRepository.findById(order.sti_schedule_id);

                if (!newSchedule) {
                    newSchedule = new StiTestSchedule({
                        order_date: updates.order_date,
                        number_current_orders: 1,
                        is_locked: false,
                    });
                    await newSchedule.save();
                } else {
                    if (newSchedule.is_locked) {
                        return {
                            success: false,
                            message: 'Cannot get schedule on locked date and holiday'
                        };
                    }

                    if (!oldSchedule || oldSchedule._id.toString() !== newSchedule._id.toString()) {
                        newSchedule.number_current_orders += 1;
                        await newSchedule.save();
                    }
                }

                if (oldSchedule && oldSchedule._id.toString() !== newSchedule._id.toString()) {
                    oldSchedule.number_current_orders = Math.max(0, oldSchedule.number_current_orders - 1);
                    oldSchedule.is_locked = false;
                    await oldSchedule.save();
                }

                order.order_date = updates.order_date;
                order.sti_schedule_id = newSchedule._id;
            }

            const validFields = Object.keys(order.toObject());
            for (const [key, value] of Object.entries(updates)) {
                if (key !== 'order_status' && 
                    key !== 'sti_test_items' && 
                    key !== 'consultant_id' && 
                    key !== 'staff_id' && 
                    key !== 'order_date' &&
                    key !== 'total_amount' &&
                    validFields.includes(key)
                ){
                    (order as any)[key] = value;
                }
            }

            const result = await StiOrderRepository.saveOrder(order);
            return {
                success: true,
                message: 'Order updated successfully',
                data: result,
                updatedBy: userId
            };

        } catch (error) {
            console.error(error);
            return { success: false, message: 'Server error' };
        }
    }

    public static async getAllAuditLog() {
        try {
            const result = await StiAuditLogRepository.getAllAuditLogs();
            if (!result) {
                return {
                    success: false,
                    message: 'Cannot find the audit logs'
                }
            }
            return {
                success: true,
                message: 'Fetched All Audit Logs successfully',
                audit_logs: result
            }
        } catch (error) {
            console.error('Error fetching audit logs:', error);
            return {
                success: true,
                message: 'Internal server error'
            };
        }
    }

    public static async getTotalRevenueByCustomer(customerId: string) {
        try {
            if (!customerId) {
                return {
                    success: false,
                    message: 'Customer ID is invalid',
                };
            }
            const total = await StiOrderRepository.getTotalRevenueByCustomer(customerId);
            console.log('Total revenue for customer:', total);
            if (total === null || total === undefined) {
                return {
                    success: false,
                    message: 'Customer revenue not found',
                };
            }
            return {
                success: true,
                message: 'Fetched customer revenue',
                total_revenue: total
            };
        } catch (err) {
            return {
                success: false,
                message: 'Failed to fetch customer revenue'
            };
        }
    }

    public static async getTotalRevenue() {
        try {
            const total = await StiOrderRepository.getTotalRevenue();
            if (total === null || total === undefined) {
                return {
                    success: false,
                    message: 'Total revenue not found',
                };
            }
            return {
                success: true,
                message: 'Fetched total revenue',
                total_revenue: total
            };
        } catch (err) {
            return { success: false, message: 'Failed to fetch total revenue' };
        }
    }

    /**
 * Get STI orders with pagination and filtering
 */
    public static async getStiOrdersWithPagination(query: StiOrderQuery): Promise<StiOrderPaginationResponse> {
        try {
            console.log('🔍 [DEBUG] STI Service - Input query:', query);
            
            // Validate pagination parameters
            const { page, limit, sort_by, sort_order } = PaginationUtils.validateStiOrderPagination(query);
            console.log('📊 [DEBUG] STI Service - Validated params:', { page, limit, sort_by, sort_order });

            // Build filter query
            const filters = PaginationUtils.buildStiOrderFilter(query);
            console.log('🎯 [DEBUG] STI Service - MongoDB filters:', filters);

            // Get data từ repository
            const result = await StiOrderRepository.findWithPagination(
                filters,
                page,
                limit,
                sort_by,
                sort_order
            );

            // Calculate pagination info
            const pagination = PaginationUtils.calculatePagination(
                result.total,
                page,
                limit
            );

            // Build filters_applied object
            const filters_applied: Record<string, any> = {};
            if (query.customer_id) filters_applied.customer_id = query.customer_id;
            if (query.order_status) filters_applied.order_status = query.order_status;
            if (query.payment_status) filters_applied.payment_status = query.payment_status;
            if (query.date_from) filters_applied.date_from = query.date_from;
            if (query.date_to) filters_applied.date_to = query.date_to;
            if (query.min_amount) filters_applied.min_amount = query.min_amount;
            if (query.max_amount) filters_applied.max_amount = query.max_amount;
            if (query.consultant_id) filters_applied.consultant_id = query.consultant_id;
            if (query.staff_id) filters_applied.staff_id = query.staff_id;
            if (query.sti_package_id) filters_applied.sti_package_id = query.sti_package_id;
            if (query.sort_by) filters_applied.sort_by = query.sort_by;
            if (query.sort_order) filters_applied.sort_order = query.sort_order;

            return {
                success: true,
                message: result.orders.length > 0
                    ? `Found ${result.orders.length} STI orders`
                    : 'No STI orders found with the given criteria',
                data: {
                    items: result.orders,
                    pagination,
                    filters_applied
                },
                timestamp: new Date().toISOString()
            };
        } catch (error) {
            console.error('Error getting STI orders with pagination:', error);
            return {
                success: false,
                message: 'Internal server error when getting STI orders',
                data: {
                    items: [],
                    pagination: {
                        current_page: 1,
                        total_pages: 0,
                        total_items: 0,
                        items_per_page: 10,
                        has_next: false,
                        has_prev: false
                    },
                    filters_applied: {}
                },
                timestamp: new Date().toISOString()
            };
        }
    }

    /**
 * Get audit logs with pagination and filtering
 */
    public static async getAuditLogsWithPagination(query: AuditLogQuery): Promise<AuditLogPaginationResponse> {
        try {
            // Validate pagination parameters
            const { page, limit, sort_by, sort_order } = PaginationUtils.validateAuditLogPagination(query);

            // Build filter query
            const filters = PaginationUtils.buildAuditLogFilter(query);

            // Get data từ repository
            const result = await StiAuditLogRepository.findWithPagination(
                filters,
                page,
                limit,
                sort_by,
                sort_order
            );

            // Calculate pagination info
            const pagination = PaginationUtils.calculatePagination(
                result.total,
                page,
                limit
            );

            // Build filters_applied object
            const filters_applied: Record<string, any> = {};
            if (query.target_type) filters_applied.target_type = query.target_type;
            if (query.target_id) filters_applied.target_id = query.target_id;
            if (query.user_id) filters_applied.user_id = query.user_id;
            if (query.action) filters_applied.action = query.action;
            if (query.date_from) filters_applied.date_from = query.date_from;
            if (query.date_to) filters_applied.date_to = query.date_to;
            if (query.sort_by) filters_applied.sort_by = query.sort_by;
            if (query.sort_order) filters_applied.sort_order = query.sort_order;

            return {
                success: true,
                message: result.auditLogs.length > 0
                    ? `Found ${result.auditLogs.length} audit logs`
                    : 'No audit logs found with the given criteria',
                data: {
                    items: result.auditLogs,
                    pagination,
                    filters_applied
                },
                timestamp: new Date().toISOString()
            };
        } catch (error) {
            console.error('Error getting audit logs with pagination:', error);
            return {
                success: false,
                message: 'Internal server error when getting audit logs',
                data: {
                    items: [],
                    pagination: {
                        current_page: 1,
                        total_pages: 0,
                        total_items: 0,
                        items_per_page: 10,
                        has_next: false,
                        has_prev: false
                    },
                    filters_applied: {}
                },
                timestamp: new Date().toISOString()
            };
        }
    }

    //STI RESULT SERVICE
    public static async createStiResult(orderId: string, additionalData?: Partial<IStiResult>){
        try {
            if (!orderId){
                return{
                    success: false,
                    message: 'Result id is not found'
                }
            }
            // Get order information
            const order = await StiResultRepository.getStiOrderWithTests(orderId);
            
            if (!order) {
                return{
                    success: false,
                    message: 'Cannot find the order'
                }
            }

            const existing = await StiResultRepository.findExistedResult(orderId);

            if (existing) {
                return {
                    success: false,
                    message: 'STI result for this order already exists and is active'
                };
            }
            const allTests: any[] = [];

            // Collect all tests from direct tests
            if (order.sti_test_items && order.sti_test_items.length > 0) {
                allTests.push(...order.sti_test_items);
            }

            // Collect all tests from package items
            if (order.sti_package_item && order.sti_package_item.sti_test_ids?.length > 0) {
                allTests.push(...order.sti_package_item.sti_test_ids);
            }

            const sampleQualities: Partial<Record<TestTypes, boolean | null>> = {};
            // Tạo StiResult cho từng test
            for (const test of allTests) {
                if (test?.sti_test_type) {
                    sampleQualities[test.sti_test_type] = null; // Mặc định "Đạt"
                }
            }

            const sample: Sample = {
                sampleQualities,
                timeReceived: new Date(),
                timeTesting: new Date()
            };

            const stiResultData: Partial<IStiResult> = {
                sti_order_id: new mongoose.Types.ObjectId(orderId),
                sample,
                ...additionalData
            };
            const result = await StiResultRepository.create(stiResultData);
            if (!result){
                return{
                    success: false,
                    message: 'Fail to create sti result'
                }
            }
            return {
                success: true,
                message: 'Create sti result successfully',
                data: result
            }
        } catch (error) {
            console.error(error);
            return{
                success: false,
                message: 'Server error'
            }
        }
    }

    public static async getStiResultByOrderId(orderId: string, userId: string, role: string){
        try {
            const result = await StiResultRepository.findByOrderId(orderId);
            if (!result){
                return{
                    success: false,
                    message: 'Fail to fetch sti result by order'
                }
            }
            if (role === 'Customer' && result.sti_order_id.customer_id.toString() !== userId) {
                return {
                    success: false,
                    message: 'Access denied'
                };
            }
            return{
                success: true,
                message: 'Fetched sti result by order successfully',
                data: result
            }
        } catch (error) {
            return{
                success: false,
                message: 'Server error'
            }
        }
    }

    public static async getAllStiResult(){
        try {
            const result = await StiResultRepository.findAll();
            if (!result){
                return{
                    success: false,
                    message: 'Fail to fetch sti result'
                }
            }
            return{
                success: true,
                message: 'Fetched sti result successfully',
                data: result
            }
        } catch (error) {
            return{
                success: false,
                message: 'Server error'
            }
        }
    }

    public static async getStiResultById(resultId: string){
        try {
            if (!resultId){
                return{
                    success: false,
                    message: 'Result id is not found'
                }
            }
            const result = await StiResultRepository.findById(resultId);
            if (!result){
                return{
                    success: false,
                    message: 'Fail to fetch sti result by id'
                }
            }
            return{
                success: true,
                message: 'Fetched sti result by id successfully',
                data: result
            }
        } catch (error) {
            return{
                success: false,
                message: 'Server error'
            }
        }
    }

    public static async updateStiResult(resultId: string, updateData: UpdateStiResultRequest, userId: string) {
        try {
            // Validate input
            if (!resultId || !updateData) {
                return {
                    success: false,
                    message: 'ID và updated data cannot be null'
                };
            }

            // Check if result exists
            const result = await StiResultRepository.findById(resultId);
            if (!result) {
                return {
                    success: false,
                    message: 'Cannot find the sti result'
                };
            }

            // Check if result is active
            if (!result.is_active) {
                return {
                    success: false,
                    message: 'Sti result is deactivated'
                };
            }

            if (updateData.hasOwnProperty('is_confirmed')) {
                const consultant = await ConsultantRepository.findByUserId(userId);
                if (!consultant || consultant._id.toString() != result.sti_order_id.consultant_id?.toString()) {
                    return {
                        success: false,
                        message: 'You are not authorized to confirm this result'
                    };
                }
            }

            // Set time_result if result_value is provided and time_result is not set
            if (updateData.result_value && !updateData.time_result && !result.time_result) {
                updateData.time_result = new Date();
            }

            if (updateData.sample?.sampleQualities) {
                const existingQualities = result.sample?.sampleQualities || {};
                const newQualities = updateData.sample.sampleQualities;

                const updatedQualities: Record<string, boolean | null> = {};
                const invalidKeys: string[] = [];

                for (const key in newQualities) {
                    if (key in existingQualities) {
                        updatedQualities[key] = newQualities[key];
                    } else {
                        invalidKeys.push(key);
                    }
                }

                // Trả lỗi nếu có key không hợp lệ (không nằm trong existingQualities)
                if (invalidKeys.length > 0) {
                    return {
                        success: false,
                        message: `Invalid sampleQualities keys: ${invalidKeys.join(', ')}`
                    };
                }

                updateData.sample.sampleQualities = {
                    ...existingQualities,
                    ...updatedQualities
                };
            }
            // Update the result
            const updatedResult = await StiResultRepository.updateById(resultId, updateData);

            if (!updatedResult) {
                return {
                    success: false,
                    message: 'Cannot update sti result'
                };
            }

            return {
                success: true,
                message: 'Update sti result successfully',
                data: updatedResult
            };

        } catch (error) {
            console.error('StiResultService - updateStiResult error:', error);
            return {
                success: false,
                message: 'Server error'
            };
        }
    }

    private static async getTestTypesFromOrder(order: IStiOrder): Promise<string[]> {
        const testIds: mongoose.Types.ObjectId[] = [];

        // Lấy test IDs từ package
        if (order.sti_package_item?.sti_test_ids) {
        testIds.push(...order.sti_package_item.sti_test_ids);
        }

        // Lấy test IDs từ individual tests
        if (order.sti_test_items) {
        testIds.push(...order.sti_test_items);
        }

        // Loại bỏ duplicates
        const uniqueTestIds = [...new Set(testIds.map(id => id.toString()))].map(id => new mongoose.Types.ObjectId(id));

        if (uniqueTestIds.length === 0) {
        return [];
        }

        // Lấy test types từ database
        return await StiTestRepository.getTestTypesByIds(uniqueTestIds);
    }

    public static async syncSampleFromOrder(orderId: string) {
        try {
            // Validate order_id
            if (!orderId || !mongoose.Types.ObjectId.isValid(orderId)) {
                return {
                    success: false,
                    message: 'Invalid order id'
                };
            }

            // Lấy order với tests
            const order = await StiOrderRepository.getOrderWithTests(orderId);
            if (!order) {
                return {
                success: false,
                message: 'Order not found'
                };
            }

            // Lấy tất cả test types từ order
            const orderTestTypes = await this.getTestTypesFromOrder(order);
            if (orderTestTypes.length === 0) {
                return {
                success: false,
                message: 'No test types found in order'
                };
            }

            // Tìm hoặc tạo result record
            let result = await StiResultRepository.findByOrderId(orderId);

            if (!result) {
                return{
                    success: false,
                    message: 'Cannot find the sti result'
                }
            }
            const currentQualities = result.sample.sampleQualities || {};
            const newSampleQualities: Partial<Record<TestTypes, boolean | null>> = {};

            // Maintain the old type and quality in sampleQualities
            orderTestTypes.forEach(testType => {
            if (currentQualities.hasOwnProperty(testType)) {
                newSampleQualities[testType] = currentQualities[testType];
            } else {
                newSampleQualities[testType] = null;
            }
            });

            // Update new sample qualities
            result = await StiResultRepository.updateById(result._id.toString(), {
                sample: {
                    ...result.sample,
                    sampleQualities: newSampleQualities
                }
            });

            return {
                success: true,
                message: 'Updated sti result successfully',
                data: result
            };
        } catch (error) {
            console.error('Error syncing sample qualities:', error);
            return {
                success: false,
                message: 'Internal server error',
            };
        }
    }
    
}<|MERGE_RESOLUTION|>--- conflicted
+++ resolved
@@ -19,16 +19,12 @@
 import { AuditLogQuery } from '../dto/requests/AuditLogRequest';
 import { AuditLogPaginationResponse } from '../dto/responses/AuditLogPaginationResponse';
 import { StiResultRepository } from '../repositories/stiResultRepository';
-import { IStiResult, Sample, StiResult } from '../models/StiResult';
+import { IStiResult, Sample } from '../models/StiResult';
 import { ConsultantRepository } from '../repositories/consultantRepository';
-<<<<<<< HEAD
-
-=======
->>>>>>> a3e8fe38
+
 export class StiService {
     public static async createStiTest(stiTest: IStiTest): Promise<StiTestResponse> {
         try {
-
             const duplicate = await StiTestRepository.findByStiTestCode(stiTest.sti_test_code);
             if (duplicate){
                 if (duplicate.is_active){
@@ -370,18 +366,20 @@
 
     public static async createStiOrder(customer_id: string, sti_package_id: string, sti_test_items_input: string[], order_date: Date, notes: string): Promise<StiOrderResponse> {
         try {
+            /*
             let sti_package_item = null;
             let sti_test_items = [];
             let total_amount = 0;
             let noPackage: boolean = false;
             let noTest: boolean = false;
-            
+            */
             if (!order_date){
                 return{
                     success: false,
                     message: 'Order date is required'
                 }
             }
+            /*
             // Xử lý package
             if (sti_package_id) {
                 const result = await this.handleStiPackage(sti_package_id);
@@ -423,6 +421,7 @@
                     message: 'Cannot provide both STI package and individual tests'
                 };
             }
+            */
             const scheduleResult = await this.prepareScheduleForOrder(order_date);
             if (!scheduleResult.success) {
                 return {
@@ -433,11 +432,11 @@
             const schedule = scheduleResult.schedule;
             const sti_order = new StiOrder({
                 customer_id,
-                sti_package_item,
-                sti_test_items,
+                //sti_package_item,
+                //sti_test_items,
                 sti_schedule_id: schedule._id,
                 order_date,
-                total_amount,
+                //total_amount,
                 notes
             });
             const result = await StiOrderRepository.insertStiOrder(sti_order);
@@ -456,6 +455,7 @@
             const customer = await UserRepository.findById(customer_id)
 
             // Chỉ lấy package info nếu có sti_package_id
+            /*
             let packageName = 'Xét nghiệm lẻ';
             if (sti_package_id) {
                 const stiPackage = await StiPackageRepository.findPackageById(sti_package_id);
@@ -463,8 +463,9 @@
                     packageName = stiPackage.sti_package_name;
                 }
             }
-
-            await MailUtils.sendStiOrderConfirmation(customer.full_name, order_date.toString(), total_amount, customer.email, packageName, sti_test_items)
+            */
+            // await MailUtils.sendStiOrderConfirmation(customer.full_name, order_date.toString(), total_amount, customer.email, packageName, sti_test_items)
+            await MailUtils.sendStiOrderConfirmation(customer.full_name, order_date.toString(), customer.email)
             return {
                 success: true,
                 message: 'StiOrder is inserted successfully',
