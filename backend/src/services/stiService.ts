--- conflicted
+++ resolved
@@ -73,13 +73,8 @@
                     message: 'Fail in getting Sti Test'
                 }
             }
-<<<<<<< HEAD
-            const activeTests = allOfTest.filter(test => test.is_active === true || test.isActive === true);
-            return{
-=======
             const activeTests = allOfTest.filter(test => test.is_active === true);
             return {
->>>>>>> 3dcc540b
                 success: true,
                 message: 'Get STI tests successfully',
                 stitest: activeTests
