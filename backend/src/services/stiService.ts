--- conflicted
+++ resolved
@@ -402,8 +402,6 @@
                     message: 'Cannot provide both STI package and individual tests'
                 };
             }
-<<<<<<< HEAD
-
             const scheduleResult = await this.prepareScheduleForOrder(order_date);
             if (!scheduleResult.success) {
                 return {
@@ -412,8 +410,6 @@
                 };
             }
             const schedule = scheduleResult.schedule;
-=======
->>>>>>> ba6b6564
             const sti_order = new StiOrder({
                 customer_id,
                 sti_package_item,
