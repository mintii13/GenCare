import { AllStiTestResponse, StiTestResponse, StiPackageResponse, AllStiPackageResponse, StiOrderResponse, AllStiOrderResponse } from '../dto/responses/StiResponse';
import { IStiTest, StiTest, TestTypes } from '../models/StiTest';
import { StiTestRepository } from "../repositories/stiTestRepository";
import { IStiPackage } from "../models/StiPackage";
import { StiPackageRepository } from "../repositories/stiPackageRepository";
import { IStiOrder, StiOrder } from '../models/StiOrder';
import { StiOrderRepository } from '../repositories/stiOrderRepository';
import { StiPackageTestRepository } from '../repositories/stiPackageTestRepository';
import mongoose from 'mongoose';
import { IStiTestSchedule, StiTestSchedule } from '../models/StiTestSchedule';
import { StiTestScheduleRepository } from '../repositories/stiTestScheduleRepository';
import { validTransitions } from '../middlewares/stiValidation';
import { StiAuditLogRepository } from '../repositories/stiAuditLogRepository';
import { MailUtils } from '../utils/mailUtils';
import { UserRepository } from '../repositories/userRepository';
import { StiOrderQuery, UpdateStiResultRequest } from '../dto/requests/StiRequest';
import { StiOrderPaginationResponse } from '../dto/responses/StiOrderPaginationResponse';
import { PaginationUtils } from '../utils/paginationUtils';
import { AuditLogQuery } from '../dto/requests/AuditLogRequest';
import { AuditLogPaginationResponse } from '../dto/responses/AuditLogPaginationResponse';
import { StiResultRepository } from '../repositories/stiResultRepository';
import { IStiResult, Sample } from '../models/StiResult';
import { ConsultantRepository } from '../repositories/consultantRepository';

export class StiService {
    public static async createStiTest(stiTest: IStiTest): Promise<StiTestResponse> {
        try {
            const duplicate = await StiTestRepository.findByStiTestCode(stiTest.sti_test_code);
            if (duplicate){
                if (duplicate.is_active){
                    return{
                        success: false,
                        message: 'Sti test code is duplicated'
                    }
                }
                else {
                    //update is_active thành true
                    const result = await StiTestRepository.updateIsActive(duplicate._id);
                    return{
                        success: true,
                        message: 'Insert StiTest to database successfully',
                        stitest: result
                    }
                }
            }
            const result: Partial<IStiTest> = await StiTestRepository.insertStiTest(stiTest);
            if (!result){
                return{
                    success: false,
                    message: 'Cannot insert StiTest to database'
                }
            }
            return {
                success: true,
                message: 'Insert StiTest to database successfully',
                stitest: result
            }
        } catch (error) {
            console.error(error);
            return {
                success: false,
                message: 'Server error'
            }
        }
    }

    public static async getAllStiTest(): Promise<AllStiTestResponse> {
        try {
            const allOfTest = await StiTestRepository.getAllStiTest();
            if (!allOfTest){
                return{
                    success: false,
                    message: 'Fail in getting Sti Test'
                }
            }
            const activeTests = allOfTest.filter(test => test.is_active === true);
            return {
                success: true,
                message: 'Get STI tests successfully',
                stitest: activeTests
            }
        } catch (error) {
            console.error(error);
            return {
                success: false,
                message: 'Server error'
            }
        }
    }

    public static async getStiTestById(id: string): Promise<StiTestResponse> {
        try {
            const stiTest = await StiTestRepository.getStiTestById(id);
            if (!stiTest && !stiTest.is_active === false) {
                return {
                    success: false,
                    message: 'STI Test not found'
                };
            }

            return {
                success: true,
                message: 'STI Test fetched successfully',
                stitest: stiTest
            };
        } catch (error) {
            console.error(error);
            return {
                success: false,
                message: 'Server error'
            };
        }
    }

    public static async updateStiTest(sti_test_id: string, updateData: Partial<IStiTest>): Promise<StiTestResponse> {
        try {
            // Tìm bản ghi khác có cùng mã nhưng không phải bản ghi đang update
            const exists = await StiTest.findOne({ sti_test_code: updateData.sti_test_code, _id: { $ne: sti_test_id } });
            // if (exists && exists._id.toString() !== sti_test_id) {
            if (exists) {
                return {
                    success: false,
                    message: 'STI test code already exists',
                };
            }
            const sti_test = await StiTestRepository.findByIdAndUpdateStiTest(sti_test_id, updateData);
            if (!sti_test) {
                return {
                    success: false,
                    message: 'StiTest not found or you are not authorized to update it'
                }
            }
          
            // Bỏ kiểm tra quyền, ai cũng update được nếu là staff hoặc admin
            return {
                success: true,
                message: 'Update STI Test successfully',
                stitest: sti_test
            }
        } catch (error) {
            console.error(error);
            return {
                success: false,
                message: 'Server error'
            };
        }
    }

    public static async deleteStiTest(sti_test_id: string, userId: string): Promise<StiTestResponse> {
        try {
            const updated = await StiTestRepository.findByIdAndUpdate(sti_test_id, userId);
            if (!updated) {
                return {
                    success: false,
                    message: 'StiTest not found or you are not authorized to delete it'
                };
            }

            return {
                success: true,
                message: 'StiTest is deleted successfully',
                stitest: updated
            };

        } catch (error) {
            console.error(error);
            return {
                success: false,
                message: 'Server error'
            };
        }
    }


    public static async createStiPackage(stiPackage: IStiPackage): Promise<StiPackageResponse> {
        try {
            const duplicate = await StiPackageRepository.findByStiPackageCode(stiPackage.sti_package_code);
            if (duplicate) {
                if (duplicate.is_active) {
                    return {
                        success: false,
                        message: 'Sti package code is duplicated'
                    }
                }
                else {
                    //update is_active thành true
                    const result = await StiPackageRepository.updateIsActive(duplicate._id);
                    return {
                        success: true,
                        message: 'Insert StiPackage to database successfully',
                        stipackage: result
                    }
                }
            }
            const result: Partial<IStiPackage> = await StiPackageRepository.insertStiPackage(stiPackage);
            if (!result) {
                return {
                    success: false,
                    message: 'Cannot insert StiPackage to database'
                }
            }
            return {
                success: true,
                message: 'Insert StiPackage to database successfully',
                stipackage: result
            }
        } catch (error) {
            console.error(error);
            return {
                success: false,
                message: 'Server error'
            }
        }
    }

    public static async getAllStiPackage(): Promise<AllStiPackageResponse> {
        try {
            const allOfTest = await StiPackageRepository.getAllStiTPackage();
            if (!allOfTest) {
                return {
                    success: false,
                    message: 'Fail in getting StiPackage'
                }
            }
            const activeTests = allOfTest.filter(test => test.is_active);

            return {
                success: true,
                message: 'Get STI packages successfully',
                stipackage: activeTests
            }
        } catch (error) {
            console.error(error);
            return {
                success: false,
                message: 'Server error'
            }
        }
    }

    public static async getStiPackageById(sti_package_id: string): Promise<StiPackageResponse> {
        try {
            const stiPackage = await StiPackageRepository.findPackageById(sti_package_id);
            if (!stiPackage) {
                return {
                    success: false,
                    message: 'STI Package not found'
                };
            }
            return {
                success: true,
                message: 'Fetched STI Package successfully',
                stipackage: stiPackage
            };
        } catch (error) {
            console.error(error);
            return {
                success: false,
                message: 'Server error'
            };
        }
    }


    public static async updateStiPackage(sti_package_id: string, updateData: Partial<IStiPackage>): Promise<StiPackageResponse> {
        try {
            const exists = await StiPackageRepository.findByStiPackageCode(updateData.sti_package_code);
            if (exists && exists._id.toString() !== sti_package_id) {
                return {
                    success: false,
                    message: 'STI package code already exists',
                };
            }
            const sti_package = await StiPackageRepository.findByIdAndUpdateStiPackage(sti_package_id, updateData);
            if (!sti_package) {
                return {
                    success: false,
                    message: 'STIPackage not found'
                }
            }
            // Bỏ kiểm tra quyền, ai cũng update được nếu là staff hoặc admin
            return {
                success: true,
                message: 'Update STIPackage successfully',
                stipackage: sti_package
            }
        } catch (error) {
            console.error(error);
            return {
                success: false,
                message: 'Server error'
            };
        }
    }

    public static async deleteStiPackage(sti_package_id: string, userId: string): Promise<StiPackageResponse> {
        try {
            const updated = await StiPackageRepository.findByIdAndDeactivate(sti_package_id, userId);
            if (!updated) {
                return {
                    success: false,
                    message: 'StiPackage not found or you are not authorized to update it'
                };
            }

            return {
                success: true,
                message: 'StiPackage deactivated successfully',
                stipackage: updated
            };

        } catch (error) {
            console.error(error);
            return {
                success: false,
                message: 'Server error'
            };
        }
    }

    private static async handleStiPackage(sti_package_id: string) {
        const stiPackage = await StiPackageRepository.findPackageById(sti_package_id);
        if (!stiPackage) {
            return {
                success: false,
                message: 'StiPackage is not found'
            };
        }

        const stiPackageTests = await StiPackageTestRepository.getPackageTest(sti_package_id);
        console.log(stiPackageTests);
        const sti_test_ids = stiPackageTests.map(item => item.sti_test_id);
        return {
            success: true,
            sti_package_item: {
                sti_package_id: new mongoose.Types.ObjectId(sti_package_id),
                sti_test_ids: sti_test_ids.map(id => new mongoose.Types.ObjectId(id))
            },
            amount: stiPackage.price
        };
    }

    private static async handleStiTest(sti_test_ids: string[]) {
        const objectIds = sti_test_ids.filter(id => typeof id === 'string' && mongoose.Types.ObjectId.isValid(id)).map(id => new mongoose.Types.ObjectId(id));
        const stiTests = await StiTest.find({ _id: { $in: objectIds }, is_active: true });

        if (stiTests.length === 0) {
            return {
                success: false,
                message: 'No valid sti_test_ids found'
            };
        }

        const sti_test_items = stiTests.map(test => ({
            sti_test_id: test._id
        }));

        const total = stiTests.reduce((sum, test) => sum + test.price, 0);

        return {
            success: true,
            sti_test_items,
            amount: total
        };
    }

    public static async createStiOrder(customer_id: string, sti_package_id: string, sti_test_items_input: string[], order_date: Date, notes: string): Promise<StiOrderResponse> {
        try {
            /*
            let sti_package_item = null;
            let sti_test_items = [];
            let total_amount = 0;
            let noPackage: boolean = false;
            let noTest: boolean = false;
            */
            if (!order_date){
                return{
                    success: false,
                    message: 'Order date is required'
                }
            }
            /*
            // Xử lý package
            if (sti_package_id) {
                const result = await this.handleStiPackage(sti_package_id);
                if (!result.success)
                    noPackage = true;
                else {
                    sti_package_item = result.sti_package_item;
                    total_amount += result.amount;
                }

            }
            else {
                noPackage = true;
            }

            // Xử lý test lẻ
            if (sti_test_items_input && sti_test_items_input.length > 0) {
                const result = await this.handleStiTest(sti_test_items_input);
                if (!result.success)
                    noTest = true;
                else {
                    sti_test_items = result.sti_test_items.map((item) => item.sti_test_id);
                    total_amount += result.amount;
                }
            }
            else {
                noTest = true;
            }

            if (noPackage && noTest) {
                return {
                    success: false,
                    message: 'No valid STI tests or package provided'
                };
            }
            if (!noPackage && !noTest) {
                return {
                    success: false,
                    message: 'Cannot provide both STI package and individual tests'
                };
            }
            */
            const scheduleResult = await this.prepareScheduleForOrder(order_date);
            if (!scheduleResult.success) {
                return {
                    success: false,
                    message: scheduleResult.message
                };
            }
            const schedule = scheduleResult.schedule;
            const sti_order = new StiOrder({
                customer_id,
                //sti_package_item,
                //sti_test_items,
                sti_schedule_id: schedule._id,
                order_date,
                //total_amount,
                notes
            });
            const result = await StiOrderRepository.insertStiOrder(sti_order);

            if (!result) {
                return {
                    success: false,
                    message: 'Order already exists or failed to insert'
                };
            }
            schedule.number_current_orders += 1;
            if (schedule.number_current_orders >= 10) {
                schedule.is_locked = true;
            }
            await StiTestScheduleRepository.updateStiTestSchedule(schedule);
            const customer = await UserRepository.findById(customer_id)

            // Chỉ lấy package info nếu có sti_package_id
            /*
            let packageName = 'Xét nghiệm lẻ';
            if (sti_package_id) {
                const stiPackage = await StiPackageRepository.findPackageById(sti_package_id);
                if (stiPackage) {
                    packageName = stiPackage.sti_package_name;
                }
            }
            */
            // await MailUtils.sendStiOrderConfirmation(customer.full_name, order_date.toString(), total_amount, customer.email, packageName, sti_test_items)
            await MailUtils.sendStiOrderConfirmation(customer.full_name, order_date.toString(), customer.email)
            return {
                success: true,
                message: 'StiOrder is inserted successfully',
                stiorder: result
            };
        } catch (error) {
            console.error(error);
            return {
                success: false,
                message: 'Server error'
            }
        }
    }

    public static async prepareScheduleForOrder(order_date: Date) {
        try {
            const orderDate = new Date(order_date);

            // Tìm lịch cũ
            let schedule = await StiTestScheduleRepository.findOrderDate(orderDate);

            // Nếu chưa có thì tạo mới
            if (!schedule) {
                schedule = new StiTestSchedule({
                    order_date: orderDate,
                    number_current_orders: 0,
                    is_locked: false,
                });
                await StiTestScheduleRepository.updateStiTestSchedule(schedule);
            }

            if (schedule.is_locked) {
                return {
                    success: false,
                    message: 'Schedule locked for this date'
                };
            }

            return {
                success: true,
                message: 'Schedule is ready for order',
                schedule
            };
        } catch (error) {
            console.error(error);
            return {
                success: false,
                message: 'Failed to process schedule'
            };
        }
    }


    public static async getOrdersByCustomer(customer_id: string): Promise<AllStiOrderResponse> {
        try {
            if (!customer_id) {
                return {
                    success: false,
                    message: 'Customer_id is invalid',
                };
            }
            const result = await StiOrderRepository.getOrdersByCustomer(customer_id);
            if (!result || result.length === 0) {
                return {
                    success: false,
                    message: `Cannot find any orders of this customer ${customer_id}`
                }
            }
            return {
                success: true,
                message: 'Get StiOrder successfully',
                stiorder: result
            }
        } catch (error) {
            console.error(error);
            return {
                success: false,
                message: 'Server error'
            }
        }
    }

    public static async getOrderById(order_id: string) {
        try {
            const order = await StiOrderRepository.findOrderById(order_id);

            if (!order) {
                return {
                    success: false,
                    message: 'Order not found'
                };
            }

            return {
                success: true,
                message: 'Order found',
                order
            };
        } catch (error) {
            console.error(error);
            return {
                success: false,
                message: 'Server error'
            };
        }
    }

    public static async viewAllOrdersByTestSchedule(schedules: IStiTestSchedule[]) {
        try {
            const result = await Promise.all(schedules.map(async (schedule) => {
                const orders = await StiOrder.find({ sti_schedule_id: schedule._id }).lean<IStiOrder[]>();
                if (!orders) {
                    return {
                        success: false,
                        message: 'Cannot find StiOrder'
                    }
                }
                return {
                    success: true,
                    message: 'View Orders successfully',
                    date: schedule.order_date.toISOString().slice(0, 10),
                    is_locked: schedule.is_locked,
                    number_current_orders: schedule.number_current_orders,
                    tasks: orders.map(order => ({
                        id: order._id,
                        customer_id: order.customer_id,
                        status: order.order_status,
                        amount: order.total_amount,
                        notes: order.notes || ''
                    }))
                };
            }));
            return {
                success: true,
                message: 'Fetched all schedules with orders',
                result
            };
        } catch (error) {
            console.error(error);
            return {
                success: false,
                message: 'Server error'
            }
        }

    };

    public static async insertNewStiPackageTests(sti_test_ids: string[], stiPackage: IStiPackage): Promise<void> {
        try {
            if (Array.isArray(sti_test_ids) && sti_test_ids.length > 0) {
                const stiPackageTests = sti_test_ids.map(testId => ({
                    sti_package_id: stiPackage._id,
                    sti_test_id: testId,
                    is_active: true
                }));
                await StiPackageTestRepository.insertManyPackageTests(stiPackageTests);
            }
        } catch (error) {
            console.error(error);
            throw error;
        }
    };

    public static async updateStiPackageTests(sti_package_id: string, sti_test_ids: string[]): Promise<void> {
        try {
            if (!Array.isArray(sti_test_ids)) return;

            // Xoá hết liên kết cũ
            await StiPackageTestRepository.deletePackageTestsByPackageId(sti_package_id);

            // Tạo mới lại danh sách
            const newStiPackageTests = sti_test_ids.map(testId => ({
                sti_package_id,
                sti_test_id: testId,
                is_active: true
            }));

            await StiPackageTestRepository.insertManyPackageTests(newStiPackageTests);
        } catch (error) {
            console.error(error);
            throw error;
        }
    }

    public static async updateOrder(orderId: string, updates: Partial<IStiOrder>, userId: string, role: string) {
        try {
            const order = await StiOrderRepository.findOrderById(orderId);
            if (!order) {
                return {
                    success: false,
                    message: 'Order not found'
                };
            }
            // Xử lý logic update order_status
            if (updates.order_status && updates.order_status !== order.order_status) {
                const currentStatus = order.order_status;
                const nextStatus = updates.order_status;

                if (nextStatus && !validTransitions[currentStatus].includes(nextStatus)) {
                    return {
                        success: false,
                        message: `Invalid order status change: from "${currentStatus}" to "${nextStatus}". Valid order status: ${validTransitions[currentStatus].join(', ') || 'None'}.`
                    };
                }

                if (['Canceled', 'Completed'].includes(currentStatus)) {
                    return {
                        success: false,
                        message: 'Cannot change status of completed or canceled order'
                    };
                }

                if (role === 'customer') {
                    if (currentStatus === nextStatus) {
                    }
                    else if (currentStatus === 'Booked' && nextStatus === 'Canceled') {
                        order.order_status = 'Canceled';
                    }
                    else {
                        return {
                            success: false,
                            message: 'Unauthorized status update'
                        };
                    }
                } else if (role === 'staff' || role === 'admin') {
                    order.order_status = nextStatus;
                    if (order.order_status === 'Processing') {
                        order.payment_status = 'Paid';
                    }
                } else {
                    return {
                        success: false,
                        message: 'Unauthorized role'
                    };
                }
            }

            if (updates.consultant_id) {
                if (['consultant', 'staff', 'admin'].includes(role)) {
                    order.consultant_id = new mongoose.Types.ObjectId(updates.consultant_id);
                } else {
                    return {
                        success: false,
                        message: 'Unauthorized to update consultant_id'
                    };
                }
            }

            if (updates.staff_id) {
                if (['staff', 'admin'].includes(role)) {
                    order.staff_id = new mongoose.Types.ObjectId(updates.staff_id);
                } else {
                    return {
                        success: false,
                        message: 'Unauthorized to update staff_id'
                    };
                }
            }

            if (Array.isArray(updates.sti_test_items)) {
                order.sti_test_items = updates.sti_test_items.map(id => new mongoose.Types.ObjectId(id));
            }

            if (updates.order_date && updates.order_date.toString() !== order.order_date.toString()) {
                let newSchedule = await StiTestScheduleRepository.findOrderDate(updates.order_date);
                const oldSchedule = await StiTestScheduleRepository.findById(order.sti_schedule_id);

                if (!newSchedule) {
                    newSchedule = new StiTestSchedule({
                        order_date: updates.order_date,
                        number_current_orders: 1,
                        is_locked: false,
                    });
                    await newSchedule.save();
                } else {
                    if (newSchedule.is_locked) {
                        return {
                            success: false,
                            message: 'Cannot get schedule on locked date and holiday'
                        };
                    }

                    if (!oldSchedule || oldSchedule._id.toString() !== newSchedule._id.toString()) {
                        newSchedule.number_current_orders += 1;
                        await newSchedule.save();
                    }
                }

                if (oldSchedule && oldSchedule._id.toString() !== newSchedule._id.toString()) {
                    oldSchedule.number_current_orders = Math.max(0, oldSchedule.number_current_orders - 1);
                    oldSchedule.is_locked = false;
                    await oldSchedule.save();
                }

                order.order_date = updates.order_date;
                order.sti_schedule_id = newSchedule._id;
            }

            const validFields = Object.keys(order.toObject());
            for (const [key, value] of Object.entries(updates)) {
                if (key !== 'order_status' && 
                    key !== 'sti_test_items' && 
                    key !== 'consultant_id' && 
                    key !== 'staff_id' && 
                    key !== 'order_date' &&
                    key !== 'total_amount' &&
                    validFields.includes(key)
                ){
                    (order as any)[key] = value;
                }
            }

            const result = await StiOrderRepository.saveOrder(order);
            return {
                success: true,
                message: 'Order updated successfully',
                data: result,
                updatedBy: userId
            };

        } catch (error) {
            console.error(error);
            return { success: false, message: 'Server error' };
        }
    }

    public static async getAllAuditLog() {
        try {
            const result = await StiAuditLogRepository.getAllAuditLogs();
            if (!result) {
                return {
                    success: false,
                    message: 'Cannot find the audit logs'
                }
            }
            return {
                success: true,
                message: 'Fetched All Audit Logs successfully',
                audit_logs: result
            }
        } catch (error) {
            console.error('Error fetching audit logs:', error);
            return {
                success: true,
                message: 'Internal server error'
            };
        }
    }

    public static async getTotalRevenueByCustomer(customerId: string) {
        try {
            if (!customerId) {
                return {
                    success: false,
                    message: 'Customer ID is invalid',
                };
            }
            const total = await StiOrderRepository.getTotalRevenueByCustomer(customerId);
            console.log('Total revenue for customer:', total);
            if (total === null || total === undefined) {
                return {
                    success: false,
                    message: 'Customer revenue not found',
                };
            }
            return {
                success: true,
                message: 'Fetched customer revenue',
                total_revenue: total
            };
        } catch (err) {
            return {
                success: false,
                message: 'Failed to fetch customer revenue'
            };
        }
    }

    public static async getTotalRevenue() {
        try {
            const total = await StiOrderRepository.getTotalRevenue();
            if (total === null || total === undefined) {
                return {
                    success: false,
                    message: 'Total revenue not found',
                };
            }
            return {
                success: true,
                message: 'Fetched total revenue',
                total_revenue: total
            };
        } catch (err) {
            return { success: false, message: 'Failed to fetch total revenue' };
        }
    }

    /**
 * Get STI orders with pagination and filtering
 */
    public static async getStiOrdersWithPagination(query: StiOrderQuery): Promise<StiOrderPaginationResponse> {
        try {
            console.log('🔍 [DEBUG] STI Service - Input query:', query);
            
            // Validate pagination parameters
            const { page, limit, sort_by, sort_order } = PaginationUtils.validateStiOrderPagination(query);
            console.log('📊 [DEBUG] STI Service - Validated params:', { page, limit, sort_by, sort_order });

            // Build filter query
            const filters = PaginationUtils.buildStiOrderFilter(query);
            console.log('🎯 [DEBUG] STI Service - MongoDB filters:', filters);

            // Get data từ repository
            const result = await StiOrderRepository.findWithPagination(
                filters,
                page,
                limit,
                sort_by,
                sort_order
            );

            // Calculate pagination info
            const pagination = PaginationUtils.calculatePagination(
                result.total,
                page,
                limit
            );

            // Build filters_applied object
            const filters_applied: Record<string, any> = {};
            if (query.customer_id) filters_applied.customer_id = query.customer_id;
            if (query.order_status) filters_applied.order_status = query.order_status;
            if (query.payment_status) filters_applied.payment_status = query.payment_status;
            if (query.date_from) filters_applied.date_from = query.date_from;
            if (query.date_to) filters_applied.date_to = query.date_to;
            if (query.min_amount) filters_applied.min_amount = query.min_amount;
            if (query.max_amount) filters_applied.max_amount = query.max_amount;
            if (query.consultant_id) filters_applied.consultant_id = query.consultant_id;
            if (query.staff_id) filters_applied.staff_id = query.staff_id;
            if (query.sti_package_id) filters_applied.sti_package_id = query.sti_package_id;
            if (query.sort_by) filters_applied.sort_by = query.sort_by;
            if (query.sort_order) filters_applied.sort_order = query.sort_order;

            return {
                success: true,
                message: result.orders.length > 0
                    ? `Found ${result.orders.length} STI orders`
                    : 'No STI orders found with the given criteria',
                data: {
                    items: result.orders,
                    pagination,
                    filters_applied
                },
                timestamp: new Date().toISOString()
            };
        } catch (error) {
            console.error('Error getting STI orders with pagination:', error);
            return {
                success: false,
                message: 'Internal server error when getting STI orders',
                data: {
                    items: [],
                    pagination: {
                        current_page: 1,
                        total_pages: 0,
                        total_items: 0,
                        items_per_page: 10,
                        has_next: false,
                        has_prev: false
                    },
                    filters_applied: {}
                },
                timestamp: new Date().toISOString()
            };
        }
    }

    /**
 * Get audit logs with pagination and filtering
 */
    public static async getAuditLogsWithPagination(query: AuditLogQuery): Promise<AuditLogPaginationResponse> {
        try {
            const {
                page = 1,
                limit = 10,
                sort_by = 'timestamp',
                sort_order = 'desc',
            } = query;

            const filters = PaginationUtils.buildAuditLogFilter(query);

            const { auditLogs: items, total } = await StiAuditLogRepository.findWithPagination(
                filters,
                page,
                limit,
                sort_by,
                sort_order === 'desc' ? -1 : 1
            );

            const paginationDetails = PaginationUtils.calculatePagination(total, page, limit);

            return {
                success: true,
                message: "Audit logs retrieved successfully.",
                data: {
                    items,
                    pagination: paginationDetails,
                    filters_applied: query
                },
                timestamp: new Date().toISOString()
            };
        } catch (error) {
            console.error('Error fetching audit logs with pagination:', error);
            return {
                success: false,
                message: 'Internal server error when getting audit logs',
                data: {
                    items: [],
                    pagination: {
                        current_page: 1,
                        total_pages: 0,
                        total_items: 0,
                        items_per_page: 10,
                        has_next: false,
                        has_prev: false
                    },
                    filters_applied: {}
                },
                timestamp: new Date().toISOString()
            };
        }
    }

    //STI RESULT SERVICE
    public static async createStiResult(orderId: string, additionalData?: Partial<IStiResult>){
        try {
            if (!orderId){
                return{
                    success: false,
                    message: 'Result id is not found'
                }
            }
            // Get order information
            const order = await StiResultRepository.getStiOrderWithTests(orderId);
            
            if (!order) {
                return{
                    success: false,
                    message: 'Cannot find the order'
                }
            }

            const existing = await StiResultRepository.findExistedResult(orderId);

            if (existing) {
                return {
                    success: false,
                    message: 'STI result for this order already exists and is active'
                };
            }
            const allTests: any[] = [];

            // Collect all tests from direct tests
            if (order.sti_test_items && order.sti_test_items.length > 0) {
                allTests.push(...order.sti_test_items);
            }

            // Collect all tests from package items
            if (order.sti_package_item && order.sti_package_item.sti_test_ids?.length > 0) {
                allTests.push(...order.sti_package_item.sti_test_ids);
            }

            const sampleQualities: Partial<Record<TestTypes, boolean | null>> = {};
            // Tạo StiResult cho từng test
            for (const test of allTests) {
                if (test?.sti_test_type) {
                    sampleQualities[test.sti_test_type] = null; // Mặc định "Đạt"
                }
            }

            const sample: Sample = {
                sampleQualities,
                timeReceived: new Date(),
                timeTesting: new Date()
            };

            const stiResultData: Partial<IStiResult> = {
                sti_order_id: new mongoose.Types.ObjectId(orderId),
                sample,
                ...additionalData
            };
            const result = await StiResultRepository.create(stiResultData);
            if (!result){
                return{
                    success: false,
                    message: 'Fail to create sti result'
                }
            }
            return {
                success: true,
                message: 'Create sti result successfully',
                data: result
            }
        } catch (error) {
            console.error(error);
            return{
                success: false,
                message: 'Server error'
            }
        }
    }

    public static async getStiResultByOrderId(orderId: string, userId: string, role: string){
        try {
            const result = await StiResultRepository.findByOrderId(orderId);
            if (!result){
                return{
                    success: false,
                    message: 'Fail to fetch sti result by order'
                }
            }
            if (role === 'Customer' && result.sti_order_id.customer_id.toString() !== userId) {
                return {
                    success: false,
                    message: 'Access denied'
                };
            }
            return{
                success: true,
                message: 'Fetched sti result by order successfully',
                data: result
            }
        } catch (error) {
            return{
                success: false,
                message: 'Server error'
            }
        }
    }

    public static async getAllStiResult(){
        try {
            const result = await StiResultRepository.findAll();
            if (!result){
                return{
                    success: false,
                    message: 'Fail to fetch sti result'
                }
            }
            return{
                success: true,
                message: 'Fetched sti result successfully',
                data: result
            }
        } catch (error) {
            return{
                success: false,
                message: 'Server error'
            }
        }
    }


    public static async updateStiResult(resultId: string, updateData: UpdateStiResultRequest, userId: string) {
        try {
            // Validate input
            if (!resultId || !updateData) {
                return {
                    success: false,
                    message: 'ID và updated data cannot be null'
                };
            }

            // Check if result exists
            const result = await StiResultRepository.findById(resultId);
            if (!result) {
                return {
                    success: false,
                    message: 'Cannot find the sti result'
                };
            }

            // Check if result is active
            if (!result.is_active) {
                return {
                    success: false,
                    message: 'Sti result is deactivated'
                };
            }

            if (updateData.hasOwnProperty('is_confirmed')) {
                const consultant = await ConsultantRepository.findByUserId(userId);
                if (!consultant || consultant._id.toString() != result.sti_order_id.consultant_id?.toString()) {
                    return {
                        success: false,
                        message: 'You are not authorized to confirm this result'
                    };
                }
            }

            // Set time_result if result_value is provided and time_result is not set
            if (updateData.result_value && !updateData.time_result && !result.time_result) {
                updateData.time_result = new Date();
            }

            if (updateData.sample?.sampleQualities) {
                const existingQualities = result.sample?.sampleQualities || {};
                const newQualities = updateData.sample.sampleQualities;

                const updatedQualities: Record<string, boolean | null> = {};
                const invalidKeys: string[] = [];

                for (const key in newQualities) {
                    if (key in existingQualities) {
                        updatedQualities[key] = newQualities[key];
                    } else {
                        invalidKeys.push(key);
                    }
                }

                // Trả lỗi nếu có key không hợp lệ (không nằm trong existingQualities)
                if (invalidKeys.length > 0) {
                    return {
                        success: false,
                        message: `Invalid sampleQualities keys: ${invalidKeys.join(', ')}`
                    };
                }

                updateData.sample.sampleQualities = {
                    ...existingQualities,
                    ...updatedQualities
                };
            }
            // Update the result
            const updatedResult = await StiResultRepository.updateById(resultId, updateData);

            if (!updatedResult) {
                return {
                    success: false,
                    message: 'Cannot update sti result'
                };
            }

            return {
                success: true,
                message: 'Update sti result successfully',
                data: updatedResult
            };

        } catch (error) {
            console.error('StiResultService - updateStiResult error:', error);
            return {
                success: false,
                message: 'Server error'
            };
        }
    }

    private static async getTestTypesFromOrder(order: IStiOrder): Promise<string[]> {
        const testIds: mongoose.Types.ObjectId[] = [];

        // Lấy test IDs từ package
        if (order.sti_package_item?.sti_test_ids) {
        testIds.push(...order.sti_package_item.sti_test_ids);
        }

        // Lấy test IDs từ individual tests
        if (order.sti_test_items) {
        testIds.push(...order.sti_test_items);
        }

        // Loại bỏ duplicates
        const uniqueTestIds = [...new Set(testIds.map(id => id.toString()))].map(id => new mongoose.Types.ObjectId(id));

        if (uniqueTestIds.length === 0) {
        return [];
        }

        // Lấy test types từ database
        return await StiTestRepository.getTestTypesByIds(uniqueTestIds);
    }

    public static async syncSampleFromOrder(orderId: string) {
        try {
            // Validate order_id
            if (!orderId || !mongoose.Types.ObjectId.isValid(orderId)) {
                return {
                    success: false,
                    message: 'Invalid order id'
                };
            }

            // Lấy order với tests
            const order = await StiOrderRepository.getOrderWithTests(orderId);
            if (!order) {
                return {
                success: false,
                message: 'Order not found'
                };
            }

            // Lấy tất cả test types từ order
            const orderTestTypes = await this.getTestTypesFromOrder(order);
            if (orderTestTypes.length === 0) {
                return {
                success: false,
                message: 'No test types found in order'
                };
            }

            // Tìm hoặc tạo result record
            let result = await StiResultRepository.findByOrderId(orderId);

            if (!result) {
                return{
                    success: false,
                    message: 'Cannot find the sti result'
                }
            }
            const currentQualities = result.sample.sampleQualities || {};
            const newSampleQualities: Partial<Record<TestTypes, boolean | null>> = {};

            // Maintain the old type and quality in sampleQualities
            orderTestTypes.forEach(testType => {
            if (currentQualities.hasOwnProperty(testType)) {
                newSampleQualities[testType] = currentQualities[testType];
            } else {
                newSampleQualities[testType] = null;
            }
            });

            // Update new sample qualities
            result = await StiResultRepository.updateById(result._id.toString(), {
                sample: {
                    ...result.sample,
                    sampleQualities: newSampleQualities
                }
            });

            return {
                success: true,
                message: 'Updated sti result successfully',
                data: result
            };
        } catch (error) {
            console.error('Error syncing sample qualities:', error);
            return {
                success: false,
                message: 'Internal server error',
            };
        }
    }

    public static async sendStiResultNotificationFromDB(stiResultId: string) {
        try {
            const result = await StiResultRepository.getFullResult(stiResultId);
            if (!result || !result.sti_order_id) {
                return { 
                    success: false, 
                    message: "Cannot find the result" 
                };
            }
            if (!result.is_confirmed) {
                return {
                    success: false,
                    message: 'Result is not confirmed.'
                };
            }
            if (result.is_notified) {
                return {
                    success: false,
                    message: 'Result is sent before.'
                };
            }
            const order = result.sti_order_id as any;
            const user = order.customer_id;
            const consultantUser = order.consultant_id?.user_id;
            const staffUser = order.staff_id?.user_id;

            const customerName = user?.full_name ?? 'Khách hàng';
            const birthYear = user?.date_of_birth ? new Date(user.date_of_birth).getFullYear() : null;
            const gender = user?.gender ?? 'Không rõ';
            const diagnosis = result.diagnosis ?? '';
            const resultValue = result.result_value ?? '';
            const notes = result.notes ?? '';
            const isCritical = result.is_critical ?? false;
            const consultantName = consultantUser?.full_name ?? 'Chưa có';
            const staffName = staffUser?.full_name ?? 'Chưa có';
<<<<<<< HEAD
            let testNames: string[] = [];
            
            if (staffName === 'Chưa có' && consultantName === 'Chưa có') {
                return {
                    success: false,
                    message: 'Consultant and Staff is not found'
                };
            }

            // Nếu có sti_test_items
            if (order.sti_test_items && order.sti_test_items.length > 0) {
                // Populate trước đó để có sti_test_items là mảng StiTest
                testNames = order.sti_test_items.map((t: IStiTest) => t.sti_test_name);
            }

            // Nếu không có mà có package item
            else if (order.sti_package_item?.sti_test_ids && order.sti_package_item.sti_test_ids.length > 0) {
                // Cần populate sti_package_item.sti_test_ids (vì là ObjectId)
                testNames = order.sti_package_item.sti_test_ids.map((t: IStiTest) => t.sti_test_name);
            }
=======
            const testNames = order.sti_test_items?.map((t: any) => t.sti_test_name) ?? [];
>>>>>>> 234d4f5a

            const sampleInfo = {
                timeReceived: result.sample?.timeReceived,
                timeTesting: result.sample?.timeTesting,
                sampleQualities: result.sample?.sampleQualities ?? {}
            };

            const resultDate = result.time_result;
            const emailSendTo = user?.email;

            if (!emailSendTo) {
                return { success: false, message: 'Người dùng không có email' };
            }

<<<<<<< HEAD
            const mailResult = await MailUtils.sendStiResultNotification(
=======
            return await MailUtils.sendStiResultNotification(
>>>>>>> 234d4f5a
                customerName,
                birthYear,
                gender,
                diagnosis,
                resultValue,
                notes,
                isCritical,
                consultantName,
                staffName,
                sampleInfo,
                testNames,
                resultDate,
                emailSendTo
            );
<<<<<<< HEAD
            if (!mailResult){
                return{
                    success: false,
                    message: 'Fail to send mail'
                }
            }
            return mailResult;
=======
>>>>>>> 234d4f5a
        } catch (error) {
            console.error(error);
            return{
                success: false,
                message: 'Internal server error'
            }
        }    
    }

<<<<<<< HEAD
    public static async getStiResultById(resultId: string){
        try {
            const result = await StiResultRepository.getFullResult(resultId);
            if (!result || !result.sti_order_id) {
                return { 
                    success: false, 
                    message: "Cannot find the result" 
                };
            }
            const order = result.sti_order_id as any;
            const user = order.customer_id;
            const consultantUser = order.consultant_id?.user_id;
            const staffUser = order.staff_id?.user_id;

            const customerName = user?.full_name ?? 'Khách hàng';
            const birthYear = user?.date_of_birth ? new Date(user.date_of_birth).getFullYear() : null;
            const gender = user?.gender ?? 'Không rõ';
            const diagnosis = result.diagnosis ?? '';
            const resultValue = result.result_value ?? '';
            const notes = result.notes ?? '';
            const isCritical = result.is_critical ?? false;
            const consultantName = consultantUser?.full_name ?? 'Chưa có';
            const staffName = staffUser?.full_name ?? 'Chưa có';
            let testNames: string[] = [];
            // Nếu có sti_test_items
            if (order.sti_test_items && order.sti_test_items.length > 0) {
                // Populate trước đó để có sti_test_items là mảng StiTest
                testNames = order.sti_test_items.map((t: IStiTest) => t.sti_test_name);
            }

            // Nếu không có mà có package item
            else if (order.sti_package_item?.sti_test_ids && order.sti_package_item.sti_test_ids.length > 0) {
                // Cần populate sti_package_item.sti_test_ids (vì là ObjectId)
                testNames = order.sti_package_item.sti_test_ids.map((t: IStiTest) => t.sti_test_name);
            }

            const resultDate = result.time_result;
            return {
                success: true,
                message: 'Send result successfully',
                customerName,
                birthYear,
                gender,
                diagnosis,
                resultValue,
                notes,
                isCritical,
                consultantName,
                staffName,
                sample: {
                    timeReceived: result.sample?.timeReceived,
                    timeTesting: result.sample?.timeTesting,
                    sampleQualities: result.sample?.sampleQualities ?? {}
                },
                testNames,
                resultDate,
            };
        } catch (error) {
            return{
                success: false,
                message: 'Server error'
            }
        }
    }
=======
>>>>>>> 234d4f5a

    
}<|MERGE_RESOLUTION|>--- conflicted
+++ resolved
@@ -1354,7 +1354,6 @@
             const isCritical = result.is_critical ?? false;
             const consultantName = consultantUser?.full_name ?? 'Chưa có';
             const staffName = staffUser?.full_name ?? 'Chưa có';
-<<<<<<< HEAD
             let testNames: string[] = [];
             
             if (staffName === 'Chưa có' && consultantName === 'Chưa có') {
@@ -1375,9 +1374,6 @@
                 // Cần populate sti_package_item.sti_test_ids (vì là ObjectId)
                 testNames = order.sti_package_item.sti_test_ids.map((t: IStiTest) => t.sti_test_name);
             }
-=======
-            const testNames = order.sti_test_items?.map((t: any) => t.sti_test_name) ?? [];
->>>>>>> 234d4f5a
 
             const sampleInfo = {
                 timeReceived: result.sample?.timeReceived,
@@ -1392,11 +1388,7 @@
                 return { success: false, message: 'Người dùng không có email' };
             }
 
-<<<<<<< HEAD
             const mailResult = await MailUtils.sendStiResultNotification(
-=======
-            return await MailUtils.sendStiResultNotification(
->>>>>>> 234d4f5a
                 customerName,
                 birthYear,
                 gender,
@@ -1411,7 +1403,6 @@
                 resultDate,
                 emailSendTo
             );
-<<<<<<< HEAD
             if (!mailResult){
                 return{
                     success: false,
@@ -1419,8 +1410,6 @@
                 }
             }
             return mailResult;
-=======
->>>>>>> 234d4f5a
         } catch (error) {
             console.error(error);
             return{
@@ -1430,7 +1419,6 @@
         }    
     }
 
-<<<<<<< HEAD
     public static async getStiResultById(resultId: string){
         try {
             const result = await StiResultRepository.getFullResult(resultId);
@@ -1495,8 +1483,6 @@
             }
         }
     }
-=======
->>>>>>> 234d4f5a
 
     
 }