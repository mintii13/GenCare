--- conflicted
+++ resolved
@@ -646,11 +646,7 @@
                     message: 'Order not found'
                 };
             }
-<<<<<<< HEAD
             if (['Processsing', 'SpecimenCollected', 'Testing', 'Completed', 'Canceled'].includes(order.order_status) && updates.payment_status !== 'Paid' && updates.order_status !== null) {
-=======
-            if (order.order_status === 'Completed' || order.order_status === 'Canceled') {
->>>>>>> 0e08d9e3
                 return {
                     success: false,
                     message: 'Cannot update order that is already completed or canceled'
