--- conflicted
+++ resolved
@@ -379,34 +379,6 @@
                 }
             }
             
-<<<<<<< HEAD
-            // Xử lý package
-            if (sti_package_id) {
-                const result = await this.handleStiPackage(sti_package_id);
-                if (result.success) {
-                    sti_package_item = result.sti_package_item;
-                    total_amount += result.amount;
-                    hasPackage = true;
-                }
-            }
-
-            // Nếu có test items, xử lý test lẻ
-            if (sti_test_items_input && sti_test_items_input.length > 0) {
-                const result = await this.handleStiTest(sti_test_items_input);
-                if (result.success) {
-                    sti_test_items = result.sti_test_items.map(item => item.sti_test_id);
-                    total_amount += result.amount;
-                    hasTest = true;
-                }
-            }
-
-            if (!hasPackage && !hasTest) {
-                return {
-                    success: false,
-                    message: 'No valid STI tests or package provided'
-                };
-            }
-=======
             // // Xử lý package
             // if (sti_package_id) {
             //     const result = await this.handleStiPackage(sti_package_id);
@@ -433,7 +405,6 @@
             //         message: 'No valid STI tests or package provided'
             //     };
             // }
->>>>>>> 7d30db80
             
             const scheduleResult = await this.prepareScheduleForOrder(order_date);
             if (!scheduleResult.success) {
