--- conflicted
+++ resolved
@@ -366,36 +366,21 @@
 
     public static async createStiOrder(customer_id: string, sti_package_id: string, sti_test_items_input: string[], order_date: Date, notes: string): Promise<StiOrderResponse> {
         try {
-<<<<<<< HEAD
-=======
             let sti_package_item = null;
             let sti_test_items = [];
             let total_amount = 0;
             let hasPackage: boolean = false;
             let hasTest = false;
 
->>>>>>> 768f2f03
             if (!order_date){
                 return{
                     success: false,
                     message: 'Order date is required'
                 }
             }
-<<<<<<< HEAD
-
-            // Xử lý trường hợp không có package hoặc test items cụ thể
-            // Đây là trường hợp đặt lịch tư vấn chung, total_amount = 0
-            let total_amount = 0;
-            let sti_package_item = null;
-            let sti_test_items: string[] = [];
-
-            // Nếu có package_id, xử lý package
-            if (sti_package_id && sti_package_id !== 'null') {
-=======
             
             // Xử lý package
             if (sti_package_id) {
->>>>>>> 768f2f03
                 const result = await this.handleStiPackage(sti_package_id);
                 if (result.success) {
                     sti_package_item = result.sti_package_item;
@@ -408,18 +393,12 @@
             if (sti_test_items_input && sti_test_items_input.length > 0) {
                 const result = await this.handleStiTest(sti_test_items_input);
                 if (result.success) {
-<<<<<<< HEAD
-                    sti_test_items = result.sti_test_items.map((item) => item.sti_test_id);
-=======
                     sti_test_items = result.sti_test_items.map(item => item.sti_test_id);
->>>>>>> 768f2f03
                     total_amount += result.amount;
                     hasTest = true;
                 }
             }
 
-<<<<<<< HEAD
-=======
             if (!hasPackage && !hasTest) {
                 return {
                     success: false,
@@ -427,7 +406,6 @@
                 };
             }
             
->>>>>>> 768f2f03
             const scheduleResult = await this.prepareScheduleForOrder(order_date);
             if (!scheduleResult.success) {
                 return {
@@ -461,11 +439,6 @@
                 schedule.is_locked = true;
             }
             await StiTestScheduleRepository.updateStiTestSchedule(schedule);
-<<<<<<< HEAD
-            const customer = await UserRepository.findById(customer_id)
-
-            await MailUtils.sendStiOrderConfirmation(customer.full_name, order_date.toString(), customer.email)
-=======
             const customer = await UserRepository.findById(customer_id);
             
             let packageName = 'Gói combo';
@@ -477,7 +450,6 @@
             }
             
             await MailUtils.sendStiOrderConfirmation(customer.full_name, order_date.toString(), total_amount, customer.email, packageName, sti_test_items)
->>>>>>> 768f2f03
             return {
                 success: true,
                 message: 'StiOrder is inserted successfully',
