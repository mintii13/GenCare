import bcrypt from 'bcryptjs';
import { LoginRequest } from '../dto/requests/LoginRequest';
import { LoginResponse } from '../dto/responses/LoginResponse';
import { UserRepository } from '../repositories/userRepository';
import { RegisterRequest } from '../dto/requests/RegisterRequest';
import { RegisterResponse, VerificationResponse } from '../dto/responses/RegisterResponse';
import { JWTUtils } from '../utils/jwtUtils';
import { User, IUser } from '../models/User';
import nodemailer from 'nodemailer'
import redisClient from '../configs/redis';
import { ChangePasswordResponse } from '../dto/responses/ChangePasswordResponse';
import mongoose, { ObjectId } from 'mongoose';
import { RandomUtils } from '../utils/randomUtils';
import { MailUtils } from '../utils/mailUtils';

export class AuthService {
    public static async login(loginRequest: LoginRequest): Promise<LoginResponse> {
        try {
            const { email, password } = loginRequest;

            const user = await UserRepository.findByEmail(email);

            if (!user) {
                return {
                    success: false,
                    message: 'Email hoặc mật khẩu không đúng'
                };
            }

            if (!user.status) {
                return {
                    success: false,
                    message: 'Tài khoản đã bị vô hiệu hóa'
                };
            }

            if (!user.email_verified) {
                return {
                    success: false,
                    message: 'Tài khoản chưa được xác thực email. Vui lòng xác thực OTP trước khi đăng nhập.'
                };
            }

            if (!user.password) {
                return {
                    success: false,
                    message: 'Tài khoản này được tạo bằng Google. Vui lòng đăng nhập bằng Google.'
                };
            }

            const isValidPassword = await bcrypt.compare(password, user.password);
            if (!isValidPassword) {
                return {
                    success: false,
                    message: 'Email hoặc mật khẩu không đúng'
                };
            }

            await UserRepository.updateLastLogin(user._id);

            const accessToken = JWTUtils.generateAccessToken({
                userId: user._id.toString(),
                role: user.role
            });

            return {
                success: true,
                message: 'Đăng nhập thành công',
                user: {
                    id: user._id.toString(),
                    email: user.email,
                    full_name: user.full_name,
                    role: user.role,
                    status: user.status,
                    avatar: user.avatar, // Thêm avatar
                    phone: user.phone || null,
                    date_of_birth: user.date_of_birth || null,
                    gender: user.gender || null,
                    registration_date: user.registration_date,
                    updated_date: user.updated_date,
                    last_login: user.last_login || null,
                    email_verified: user.email_verified,
                    googleId: user.googleId || null
                },
                accessToken: accessToken
            };

        } catch (error) {
            console.error('Login error:', error);
            return {
                success: false,
                message: 'Lỗi hệ thống'
            };
        }
    }

    public static async loginGoogle(user: Partial<IUser>): Promise<LoginResponse> {
        try {
            // Update last login
            await UserRepository.updateLastLogin(user._id);
            console.log(user);

            // Generate JWT access token
            const accessToken = JWTUtils.generateAccessToken({
                userId: user._id.toString(),
                role: user.role
            });

            return {
                success: true,
                message: 'Đăng nhập thành công',
                user: {
                    id: user._id.toString(),
                    email: user.email,
                    full_name: user.full_name,
                    role: user.role,
                    status: user.status,
                    avatar: user.avatar,
                    phone: user.phone || null,
                    date_of_birth: user.date_of_birth || null,
                    gender: user.gender || null,
                    registration_date: user.registration_date,
                    updated_date: user.updated_date,
                    last_login: user.last_login || null,
                    email_verified: user.email_verified,
                    googleId: user.googleId || null
                },
                accessToken: accessToken
            };

        } catch (error) {
            console.error('Login error:', error);
            return {
                success: false,
                message: 'Lỗi hệ thống'
            };
        }
    }


    public static async insertGoogle(profile: any): Promise<IUser> {
        try {
            console.log('Processing Google profile:', profile.emails[0]?.value);

            const email = profile.emails[0]?.value ?? null;
            const full_name = [profile.name.givenName, profile.name.familyName].filter(Boolean).join(" ");
            const googleId = profile.id;
            const avatar = profile.photos?.[0]?.value || null;

            // Tìm user bằng email - SỬA: Không dùng lean() để có full mongoose document
            let user = await User.findOne({ email });

            if (user) {
                console.log('Existing user found:', user.email);
                // User đã tồn tại - cập nhật googleId và avatar nếu chưa có
                let needUpdate = false;
                const updateData: any = {
                    updated_date: new Date(),
                    last_login: new Date()
                };

                if (!user.googleId) {
                    updateData.googleId = googleId;
                    needUpdate = true;
                }

                if (!user.avatar && avatar) {
                    updateData.avatar = avatar;
                    needUpdate = true;
                }

                if (needUpdate) {
                    await User.findByIdAndUpdate(user._id, updateData);
                    // Refresh user object
                    user = await User.findById(user._id);
                } else {
                    // Chỉ cập nhật last_login
                    await User.findByIdAndUpdate(user._id, { last_login: new Date() });
                }
<<<<<<< HEAD
                await UserRepository.saveUser(user);
=======

                return user!;
>>>>>>> 5b87ed2c
            }

            // User chưa tồn tại - tạo mới
            console.log('Creating new user for:', email);
            const password = RandomUtils.generateRandomPassword();

            // Gửi password qua email (non-blocking)
            this.sendPassword(email, password).catch(error => {
                console.error('Error sending password email:', error);
            });

            const newUserData = {
                email,
                password: await bcrypt.hash(password, 10),
                full_name,
                registration_date: new Date(),
                updated_date: new Date(),
                status: true,
                email_verified: true,
                role: 'customer' as const,
                googleId,
                phone: null,
                date_of_birth: null,
                last_login: new Date(),
                avatar: avatar
            };

            const newUser = new User(newUserData);
            const savedUser = await newUser.save();

            console.log('New user created successfully:', savedUser.email);
            return savedUser;

        } catch (error) {
            console.error('insertGoogle error:', error);
            throw error;
        }
<<<<<<< HEAD
        const password = RandomUtils.generateRandomString(8, true);
        await MailUtils.sendPasswordForGoogle(email, password);
        
        user = await UserRepository.insertUser({
            email,
            password: await bcrypt.hash(password, 10),
            full_name,
            registration_date,
            updated_date,
            status,
            email_verified,
            role,
            googleId,
            phone: null,
            date_of_birth: null,
            last_login: null,
            avatar: avatar // Thêm avatar từ Google
        });
        return user;
    }

=======
    }

    public static async sendOTP(emailSendTo: string) {
        const transporter = nodemailer.createTransport({
            service: 'gmail',
            auth: {
                user: process.env.EMAIL_FOR_VERIFY ?? '',
                pass: process.env.EMAIL_APP_PASSWORD ?? ''
            }
        })

        const otpGenerator = RandomUtils.generateRandomOTP(100000, 999999);

        const mailContent = {
            from: `"Xác thực OTP" <${process.env.EMAIL_FOR_VERIFY ?? null}>`,
            to: emailSendTo,
            subject: "Mã xác thực OTP của bạn là: ",
            html: `<body style="font-family: Arial, sans-serif; background-color: #f9f9f9; padding: 20px;">
                        <div style="max-width: 500px; margin: auto; background-color: #fff; padding: 30px; border-radius: 8px; box-shadow: 0 0 10px rgba(0,0,0,0.1);">
                            <h2>Mã OTP của bạn là: <strong style="color:#2a9d8f;">${otpGenerator}</strong></h2>
                            <p>OTP sẽ hết hạn trong 5 phút.</p>
                            <p>Trân trọng,</p>
                            <h4>${process.env.APP_NAME ?? 'GenCare'}</h4>
                        </div>
                    </body>`
        }
        if (!emailSendTo) {
            console.error("Không có email người nhận!");
        }
        await transporter.sendMail(mailContent);            //gửi mail với content đã thiết lập
        return otpGenerator;

    }

>>>>>>> 5b87ed2c
    // Đăng ký
    public static async register(registerRequest: RegisterRequest): Promise<RegisterResponse> {
        try {
            const { email, full_name, phone, date_of_birth, gender } = registerRequest;
            if (!email) return { success: false, message: 'Email is invalid' };
            const existedUser = await UserRepository.findByEmail(email);
            if (existedUser) {
                if (existedUser.status === true)
                    return { success: false, message: 'Email is existed. Login please' };
                else return { success: false, message: 'This email is banned' };
            }
            await redisClient.setEx(`user:${email}`, 600, JSON.stringify(registerRequest));
            const otp = await MailUtils.sendOtpForRegister(email);
            await redisClient.setEx(`otp:${email}`, 300, otp);
            return {
                success: true,
                message: 'Send OTP successfully',
                user_email: email
            }
        } catch (error) {
            console.error('Register error:', error);
            return { 
                success: false, 
                message: 'Server error' 
            };
        }
    }

    // Kiểm tra OTP
    public static async verifyOTP(email: string, otp: string): Promise<VerificationResponse> {
        try {
            if (!email || !otp)
                return {
                    success: false, message: 'Email or otp is not found'
                };
            const storedOtp = await redisClient.get(`otp:${email}`);
            if (!storedOtp || storedOtp !== otp)
                return {
                    success: false,
                    message: 'OTP is invalid or expired'
                };
            const tempUser = await redisClient.get(`user:${email}`);
            if (!tempUser) {
                return {
                    success: false,
                    message: 'Cannot find registered data'
                };
            }

            const { password, full_name, phone, date_of_birth, gender } = JSON.parse(tempUser.toString());
            const user: Partial<IUser> = {
                email,
                password: await bcrypt.hash(password, 10),
                full_name: full_name.trim(),
                phone: phone?.trim() || null,
                date_of_birth: date_of_birth || null,
                gender: gender || null,
                registration_date: new Date(),
                updated_date: new Date(),
                last_login: new Date(), // Set last_login ngay lập tức
                status: true,
                email_verified: true,
                role: 'customer',
                googleId: null,
                avatar: null
            };

            const insertedUser = await UserRepository.insertUser(user);
            await redisClient.del(`user:${email}`);
            await redisClient.del(`otp:${email}`);

            
            // Tạo access token luôn để tự động đăng nhập
            const accessToken = JWTUtils.generateAccessToken({
                userId: insertedUser._id.toString(),
                role: insertedUser.role
            });

            return { 
                success: true,
                message: 'Register successfully',
                user: {
                    id: insertedUser._id.toString(),
                    email: insertedUser.email,
                    full_name: insertedUser.full_name,
                    role: insertedUser.role,
                    status: insertedUser.status,
                    avatar: insertedUser.avatar,
                    phone: insertedUser.phone,
                    date_of_birth: insertedUser.date_of_birth,
                    gender: insertedUser.gender,
                    registration_date: insertedUser.registration_date,
                    updated_date: insertedUser.updated_date,
                    last_login: insertedUser.last_login,
                    email_verified: insertedUser.email_verified,
                    googleId: insertedUser.googleId
                },
                accessToken: accessToken // Thêm access token
            };
        } catch (error) {

            return {

                success: false,
                message: 'Server error'
            };
        }
    }

    /**
     * Kiểm tra xem old_password có giống trong db không
     */
    public static async verifyOldPassword(userId: string, oldPassword: string): Promise<boolean> {
        try {
            const user = await UserRepository.findById(userId);
            if (!user) {
                throw new Error('User not found');
            }
            return await bcrypt.compare(oldPassword, user.password);
        } catch (error) {
            throw error;
        }
    }

    /**
     * Hash new password
     */
    public static async hashPassword(password: string): Promise<string> {
        try {
            const salt = await bcrypt.genSalt(10);
            return await bcrypt.hash(password, salt);
        } catch (error) {
            throw new Error('Error hashing password');
        }
    }

    public static async updatePassword(userId: string, hashedPassword: string): Promise<void> {
        try {
            const _id = new mongoose.Types.ObjectId(userId);
            const result = await User.findOneAndUpdate(
                { _id },
                { password: hashedPassword },
                { new: true }
            );

            if (!result) {
                throw new Error('User not found');
            }
        } catch (error) {
            throw error;
        }
    }

    public static async changePasswordForUsers(
        userId: string,
        oldPassword: string,
        newPassword: string,
    ): Promise<ChangePasswordResponse> {
        try {
            if (!userId) {
                return {
                    success: false,
                    message: 'Unauthorized',
                };
            }

            const user = await UserRepository.findById(userId);

            if (!user) {
                return {
                    success: false,
                    message: 'User not found',
                };
            }

            // 1. Verify old password
            const isOldPasswordValid = await this.verifyOldPassword(userId, oldPassword);
            if (!isOldPasswordValid) {
                return {
                    success: false,
                    message: 'Old password is incorrect',
                };
            }
            // 2. Hash new password
            newPassword = await this.hashPassword(newPassword);

            // 3. Update password in database
            await this.updatePassword(userId, newPassword);

            return {
                success: true,
                message: 'Change password successfully',
                email: user.email
            }

        } catch (error) {
            console.error('changePasswordForUsers error:', error);
            return {
                success: false,
                message: 'System error',
            };
        }
    }

}<|MERGE_RESOLUTION|>--- conflicted
+++ resolved
@@ -164,6 +164,7 @@
                     needUpdate = true;
                 }
 
+
                 if (!user.avatar && avatar) {
                     updateData.avatar = avatar;
                     needUpdate = true;
@@ -177,20 +178,16 @@
                     // Chỉ cập nhật last_login
                     await User.findByIdAndUpdate(user._id, { last_login: new Date() });
                 }
-<<<<<<< HEAD
-                await UserRepository.saveUser(user);
-=======
 
                 return user!;
->>>>>>> 5b87ed2c
             }
 
             // User chưa tồn tại - tạo mới
             console.log('Creating new user for:', email);
-            const password = RandomUtils.generateRandomPassword();
+            const password = RandomUtils.generateRandomString(8, true);
 
             // Gửi password qua email (non-blocking)
-            this.sendPassword(email, password).catch(error => {
+            await MailUtils.sendPasswordForGoogle(email, password).catch(error => {
                 console.error('Error sending password email:', error);
             });
 
@@ -220,65 +217,9 @@
             console.error('insertGoogle error:', error);
             throw error;
         }
-<<<<<<< HEAD
-        const password = RandomUtils.generateRandomString(8, true);
-        await MailUtils.sendPasswordForGoogle(email, password);
-        
-        user = await UserRepository.insertUser({
-            email,
-            password: await bcrypt.hash(password, 10),
-            full_name,
-            registration_date,
-            updated_date,
-            status,
-            email_verified,
-            role,
-            googleId,
-            phone: null,
-            date_of_birth: null,
-            last_login: null,
-            avatar: avatar // Thêm avatar từ Google
-        });
-        return user;
-    }
-
-=======
-    }
-
-    public static async sendOTP(emailSendTo: string) {
-        const transporter = nodemailer.createTransport({
-            service: 'gmail',
-            auth: {
-                user: process.env.EMAIL_FOR_VERIFY ?? '',
-                pass: process.env.EMAIL_APP_PASSWORD ?? ''
-            }
-        })
-
-        const otpGenerator = RandomUtils.generateRandomOTP(100000, 999999);
-
-        const mailContent = {
-            from: `"Xác thực OTP" <${process.env.EMAIL_FOR_VERIFY ?? null}>`,
-            to: emailSendTo,
-            subject: "Mã xác thực OTP của bạn là: ",
-            html: `<body style="font-family: Arial, sans-serif; background-color: #f9f9f9; padding: 20px;">
-                        <div style="max-width: 500px; margin: auto; background-color: #fff; padding: 30px; border-radius: 8px; box-shadow: 0 0 10px rgba(0,0,0,0.1);">
-                            <h2>Mã OTP của bạn là: <strong style="color:#2a9d8f;">${otpGenerator}</strong></h2>
-                            <p>OTP sẽ hết hạn trong 5 phút.</p>
-                            <p>Trân trọng,</p>
-                            <h4>${process.env.APP_NAME ?? 'GenCare'}</h4>
-                        </div>
-                    </body>`
-        }
-        if (!emailSendTo) {
-            console.error("Không có email người nhận!");
-        }
-        await transporter.sendMail(mailContent);            //gửi mail với content đã thiết lập
-        return otpGenerator;
-
-    }
-
->>>>>>> 5b87ed2c
-    // Đăng ký
+    }
+
+        // Đăng ký
     public static async register(registerRequest: RegisterRequest): Promise<RegisterResponse> {
         try {
             const { email, full_name, phone, date_of_birth, gender } = registerRequest;
