--- conflicted
+++ resolved
@@ -151,8 +151,6 @@
             };
         }
     }
-<<<<<<< HEAD
-=======
 
     /**
      * Get feedback statistics for multiple consultants
@@ -226,8 +224,8 @@
     }
 
     /**
- * Get consultant performance summary including feedback stats
- */
+     * Get consultant performance summary including feedback stats
+     */
     public static async getConsultantPerformanceSummary(consultantId: string): Promise<IServiceResponse> {
         try {
             // Get consultant info
@@ -295,5 +293,4 @@
             };
         }
     }
->>>>>>> 76a59bf4
 }