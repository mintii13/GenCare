import mongoose from 'mongoose';
import { PillTracking, IPillTracking } from '../models/PillTracking';
import {DateTime} from 'luxon';
export class PillTrackingRepository {
    public static async checkNextActivePillSchedule(userId: string): Promise<boolean> {
        try {
            const today = new Date();
            today.setHours(0, 0, 0, 0);
            const count = await PillTracking.countDocuments({
                user_id: userId,
                pill_date: { $gte: today }
            });
            return count > 0;
        } catch (error) {
            console.error('Error checking active pill schedule:', error);
            throw error;
        }
    }

    public static async createPillSchedule(pillTrackings: Partial<IPillTracking>[]): Promise<IPillTracking[]> {
        try {
            const pills =  await PillTracking.insertMany(pillTrackings);
            return pills.map(pill => pill.toObject() as IPillTracking)
        } catch (error) {
            console.error('Error creating pill schedule:', error);
            throw error;
        }
    }

    public static async getUserPillScheduleByDate(
        userId: string,
        startDate?: Date,
        endDate?: Date
    ): Promise<IPillTracking[]> {
        try {
            const query: any = {user_id: new mongoose.Types.ObjectId(userId)};
            if (startDate && endDate) {
                query.pill_start_date = { $gte: startDate, $lte: endDate };
            } else if (startDate) {
                query.pill_start_date = { $gte: startDate };
            } else if (endDate) {
                query.pill_start_date = { $lte: endDate };
            }
            return await PillTracking.find(query).sort({ pill_start_date: 1 }).lean<IPillTracking[]>();
        } catch (error) {
            console.error('Error fetching user pill schedule:', error);
            throw error;
        }
    }


    public static async updatePillSchedule(
        user_id: string,
        updates: Partial<IPillTracking>
    ): Promise<number> {
        try {
            const userId = new mongoose.Types.ObjectId(user_id);
            const result = await PillTracking.updateMany({ user_id: userId }, { $set: updates });
            return result.modifiedCount;
        } catch (error) {
            console.error('Error updating pill schedule:', error);
            throw error;
        }
    }

    public static async deletePillSchedule(scheduleId: mongoose.Types.ObjectId): Promise<boolean> {
        try {
            const result = await PillTracking.findByIdAndDelete(scheduleId);
            return result !== null;
        } catch (error) {
            console.error('Error deleting pill schedule:', error);
            throw error;
        }
    }

    public static async findPillScheduleById(scheduleId: mongoose.Types.ObjectId): Promise<IPillTracking | null> {
        try {
            return await PillTracking.findById(scheduleId).lean();
        } catch (error) {
            console.error('Error finding pill schedule by ID:', error);
            throw error;
        }
    }

    public static async findUserActivePillSchedule(user_id: string): Promise<IPillTracking[]> {
        try {
            const userId = new mongoose.Types.ObjectId(user_id);
            const today = new Date();
            today.setHours(0, 0, 0, 0);
            return await PillTracking.find({
                user_id: userId,
                pill_start_date: { $gte: today },
                is_active: true
            }).sort({ pill_start_date: 1 }).lean();
        } catch (error) {
            console.error('Error finding user active pill schedule:', error);
            throw error;
        }
    }

    public static async bulkUpdatePillSchedule(
        userId: mongoose.Types.ObjectId,
        updates: Partial<IPillTracking>[]
    ): Promise<boolean> {
        try {
            const bulkOps = updates.map(update => ({
                updateOne: {
                    filter: {
                        user_id: userId,
                        pill_date: update.pill_start_date
                    },
                    update: { $set: update },
                    upsert: false
                }
            }));
            const result = await PillTracking.bulkWrite(bulkOps);
            return result.modifiedCount > 0;
        } catch (error) {
            console.error('Error bulk updating pill schedule:', error);
            throw error;
        }
    }

    public static async deleteUserPillSchedule(userId: mongoose.Types.ObjectId): Promise<number> {
        try {
            const result = await PillTracking.deleteMany({ user_id: userId });
            return result.deletedCount;
        } catch (error) {
            console.error('Error deleting user pill schedule:', error);
            throw error;
        }
    }

    public static async deactivateAllSchedules(user_id: string): Promise<void> {
        try {
            const userId = new mongoose.Types.ObjectId(user_id);
            await PillTracking.updateMany(
                { user_id: userId, is_active: true },
                { $set: { is_active: false } }
            );
        } catch (error) {
            console.error(error);
            throw error;
        }
    }

    public static async findReminderPill(): Promise<IPillTracking[]> {
        const now = DateTime.now().setZone('Asia/Ho_Chi_Minh');
        const todayEnd = now.endOf('day').toJSDate();
        // const currentTime = now.toFormat('HH:mm');
        const result = await PillTracking.find({
            is_taken: false,
            is_active: true,
            reminder_enabled: true,
            pill_start_date: { $lte: todayEnd },
            // reminder_time: currentTime
        }).sort({ pill_start_date: -1 }).exec();
        const latestByUser = new Map<string, IPillTracking>();
        for (const schedule of result) {
            const userId = schedule.user_id.toString();
            if (!latestByUser.has(userId)) {
                latestByUser.set(userId, schedule);
            }
        }

        return [...latestByUser.values()];
    }

    public static async hasTrackingForCycle(cycleId: string): Promise<boolean>{
        try {
            const existing = await PillTracking.findOne({
                menstrual_cycle_id: new mongoose.Types.ObjectId(cycleId)
            }).lean();
            return !!existing;
        } catch (error) {
            console.error(error);
            throw error;
        }
    }

    public static async getMenstrualCycleByUser(userId: string): Promise<any> {
        try {
            const activeCycle = await PillTracking.findOne({
                user_id: new mongoose.Types.ObjectId(userId),
            }).populate('menstrual_cycle_id').lean();
            
            return activeCycle ? activeCycle.menstrual_cycle_id : null;
        } catch (error) {
            console.error('Error checking active menstrual cycle:', error);
            throw error;
        }
    }

    public static async getLastTakenPill(userId: string): Promise<IPillTracking | null> {
        try {
            const userId_obj = new mongoose.Types.ObjectId(userId);
            return await PillTracking.findOne({
                user_id: userId_obj,
                is_taken: true,
                is_active: true
            }).sort({ pill_number: -1 }).lean();
        } catch (error) {
            console.error('Error getting last taken pill:', error);
            throw error;
        }
    }

    public static async getPillSchedulesByCycle(userId: string, cycleId: string): Promise<IPillTracking[]> {
        try {
            const userId_obj = new mongoose.Types.ObjectId(userId);
            const cycleId_obj = new mongoose.Types.ObjectId(cycleId);
            
            return await PillTracking.find({
                user_id: userId_obj,
                menstrual_cycle_id: cycleId_obj,
                is_active: true
            }).sort({ pill_number: 1 }).lean();
        } catch (error) {
            console.error('Error getting pill schedules by cycle:', error);
            throw error;
        }
    }

    public static async updatePillType(userId: string, newPillType: string): Promise<number> {
        try {
            const userId_obj = new mongoose.Types.ObjectId(userId);
            const result = await PillTracking.updateMany(
                { 
                    user_id: userId_obj, 
                    is_active: true 
                }, 
                { 
                    $set: { pill_type: newPillType } 
                }
            );
            return result.modifiedCount;
        } catch (error) {
            console.error('Error updating pill type:', error);
            throw error;
        }
    }

    public static async deactivatePillsAfterDay(userId: string, dayNumber: number): Promise<number> {
        try {
            const userId_obj = new mongoose.Types.ObjectId(userId);
            const result = await PillTracking.updateMany(
                { 
                    user_id: userId_obj, 
                    pill_number: { $gt: dayNumber },
                    is_active: true
                }, 
                { 
                    $set: { is_active: false } 
                }
            );
            return result.modifiedCount;
        } catch (error) {
            console.error('Error deactivating pills after day:', error);
            throw error;
        }
    }

    public static async updatePillsToPlacebo(userId: string, startDay: number, endDay: number): Promise<number> {
        try {
            const userId_obj = new mongoose.Types.ObjectId(userId);
            const result = await PillTracking.updateMany(
                { 
                    user_id: userId_obj, 
                    pill_number: { $gte: startDay, $lte: endDay },
                    is_active: true
                }, 
                { 
                    $set: { pill_status: 'placebo' } 
                }
            );
            return result.modifiedCount;
        } catch (error) {
            console.error('Error updating pills to placebo:', error);
            throw error;
        }
    }

    public static async updateSpecificPillSchedule(
        userId: string, 
        pillNumber: number, 
        updates: Partial<IPillTracking>
    ): Promise<number> {
        try {
            const userId_obj = new mongoose.Types.ObjectId(userId);
            const result = await PillTracking.updateOne(
                { 
                    user_id: userId_obj, 
                    pill_number: pillNumber,
                    is_active: true
                }, 
                { 
                    $set: updates 
                }
            );
            return result.modifiedCount;
        } catch (error) {
            console.error('Error updating specific pill schedule:', error);
            throw error;
        }
    }

    public static async getPillsByDateRange(
        userId: string, 
        startDate: Date, 
        endDate: Date
    ): Promise<IPillTracking[]> {
        try {
            const userId_obj = new mongoose.Types.ObjectId(userId);
            return await PillTracking.find({
                user_id: userId_obj,
                pill_start_date: { $gte: startDate, $lte: endDate },
                is_active: true
            }).sort({ pill_start_date: 1 }).lean();
        } catch (error) {
            console.error('Error getting pills by date range:', error);
            throw error;
        }
    }

    public static async deletePillsAfterDay(userId: string, dayNumber: number): Promise<number> {
        try {
            const userId_obj = new mongoose.Types.ObjectId(userId);
            const result = await PillTracking.deleteMany({
                user_id: userId_obj,
                pill_number: { $gt: dayNumber },
                is_active: true
            });
            return result.deletedCount;
        } catch (error) {
            console.error('Error deleting pills after day:', error);
            throw error;
        }
    }

<<<<<<< HEAD
    public static async getPillTrackingByDateRange(user_id: string, start: Date, end: Date){
        try {
            const userId = new mongoose.Types.ObjectId(user_id);
            console.log(start, end);
            const result = await PillTracking.find({
                user_id: userId,
                pill_start_date: { $gte: start, $lte: end },
                is_active: true,
            }).select('_id is_taken pill_start_date').sort({ pill_start_date: 1 });
            return result.map(item => ({
                _id: item._id,
                is_taken: item.is_taken,
                pill_start_date: new Date(item.pill_start_date).toISOString().slice(0, 10)
            }))
=======
    public static async getWeeklyPillTracking(user_id: string, start: Date, end: Date){
        try {
            const userId = new mongoose.Types.ObjectId(user_id);
            return await PillTracking.find({
                user_id: userId,
                pill_start_date: { $gte: start, $lte: end },
                is_active: true,
            }).sort({ pill_start_date: 1 });
>>>>>>> 09e91f22
        } catch (error) {
            console.error(error);
            throw error;
        }
    }

<<<<<<< HEAD

=======
>>>>>>> 09e91f22
    public static async updateTakenStatus(pill_tracking_id: string, taken_time: string){
        try {
            const pillTrackingId = new mongoose.Types.ObjectId(pill_tracking_id)
            return await PillTracking.findByIdAndUpdate(
                pillTrackingId,
                { is_taken: true, taken_time: new Date(taken_time) },
                { new: true }
            );
        } catch (error) {
            console.error(error);
            throw error;
        }
    }

    public static async getPillTrackingByUserId(user_id: string){
        try {
            const userId = new mongoose.Types.ObjectId(user_id);
            return await PillTracking.find({ user_id: userId, is_active: true });
        } catch (error) {
            console.error(error);
            throw error;
        }
    }
}<|MERGE_RESOLUTION|>--- conflicted
+++ resolved
@@ -337,7 +337,6 @@
         }
     }
 
-<<<<<<< HEAD
     public static async getPillTrackingByDateRange(user_id: string, start: Date, end: Date){
         try {
             const userId = new mongoose.Types.ObjectId(user_id);
@@ -352,26 +351,12 @@
                 is_taken: item.is_taken,
                 pill_start_date: new Date(item.pill_start_date).toISOString().slice(0, 10)
             }))
-=======
-    public static async getWeeklyPillTracking(user_id: string, start: Date, end: Date){
-        try {
-            const userId = new mongoose.Types.ObjectId(user_id);
-            return await PillTracking.find({
-                user_id: userId,
-                pill_start_date: { $gte: start, $lte: end },
-                is_active: true,
-            }).sort({ pill_start_date: 1 });
->>>>>>> 09e91f22
-        } catch (error) {
-            console.error(error);
-            throw error;
-        }
-    }
-
-<<<<<<< HEAD
-
-=======
->>>>>>> 09e91f22
+        } catch (error) {
+            console.error(error);
+            throw error;
+        }
+    }
+
     public static async updateTakenStatus(pill_tracking_id: string, taken_time: string){
         try {
             const pillTrackingId = new mongoose.Types.ObjectId(pill_tracking_id)
