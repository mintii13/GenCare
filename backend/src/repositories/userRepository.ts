--- conflicted
+++ resolved
@@ -3,17 +3,6 @@
 import mongoose from 'mongoose'
 
 export class UserRepository {
-<<<<<<< HEAD
-    public static async findById(userId: ObjectId): Promise<IUser | null> {
-            try {
-                return await User.findById(userId);
-            } catch (error) {
-                console.error('Error finding user by email:', error);
-                throw error;
-            }
-        }
-        
-=======
     public static async findById(userId: string): Promise<IUser | null> {
         try {
             return await User.findById(userId);
@@ -23,7 +12,6 @@
         }
     }
 
->>>>>>> e74bda29
     public static async findByEmail(email: string): Promise<IUser | null> {
         try {
             return await User.findOne({ email }).lean<IUser>();
