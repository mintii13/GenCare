import { Router, Request, Response } from 'express';
import { AppointmentService } from '../services/appointmentService';
import { AppointmentRepository } from '../repositories/appointmentRepository';
import { authenticateToken, authorizeRoles } from '../middlewares/jwtMiddleware';
import { Consultant } from '../models/Consultant';
import { AppointmentHistoryService } from '../services/appointmentHistoryService';
import { validateBookAppointment, validateUpdateAppointment, validateFeedback } from '../middlewares/appointmentValidation';
import { AppointmentQuery } from '../dto/requests/PaginationRequest';
import { validatePaginationQuery, validateAppointmentQuery } from '../middlewares/paginationValidation';

// Extend Request để có jwtUser
declare global {
    namespace Express {
        interface Request {
            jwtUser?: {
                userId: string;
                role: string;
            };
        }
    }
}

interface JWTPayload {
    userId: string;
    role: string;
}

const router = Router();
/**
 * GET /api/appointments - TẤT CẢ APPOINTMENT LOGIC TRONG 1 ENDPOINT
 * - Automatic role-based filtering
 * - Pagination support
 * - Search & filtering
 * - Date range filtering
 */
router.get('/',
    authenticateToken,
    validatePaginationQuery,
    validateAppointmentQuery,
    async (req: Request, res: Response) => {
        try {
            const user = req.jwtUser as JWTPayload;

            // Nếu có pagination parameters thì dùng pagination logic
            if (req.query.page || req.query.limit || req.query.search ||
                req.query.status || req.query.appointment_date_from || req.query.appointment_date_to ||
                req.query.start_date || req.query.end_date) {

                const query: AppointmentQuery = {
                    page: parseInt(req.query.page as string) || 1,
                    limit: parseInt(req.query.limit as string) || 10,
                    search: req.query.search as string,
                    customer_id: req.query.customer_id as string,
                    consultant_id: req.query.consultant_id as string,
                    status: req.query.status as any,

                    // THÊM: Support cả 2 format date filtering
                    appointment_date_from: req.query.appointment_date_from as string || req.query.start_date as string,
                    appointment_date_to: req.query.appointment_date_to as string || req.query.end_date as string,

                    video_call_status: req.query.video_call_status as any,
                    has_feedback: req.query.has_feedback === 'true' ? true : req.query.has_feedback === 'false' ? false : undefined,
                    feedback_rating: req.query.feedback_rating ? parseInt(req.query.feedback_rating as string) : undefined,
                    sort_by: req.query.sort_by as any || 'appointment_date',
                    sort_order: req.query.sort_order as any || 'desc'
                };

                // AUTOMATIC ROLE-BASED FILTERING
                if (user.role === 'customer') {
                    query.customer_id = user.userId; // Customer chỉ thấy appointments của mình
                } else if (user.role === 'consultant') {
                    // Tìm consultant_id từ database
                    const consultant = await Consultant.findOne({ user_id: user.userId });
                    if (!consultant) {
                        return res.status(400).json({
                            success: false,
                            message: 'Consultant profile not found'
                        });
                    }
                    query.consultant_id = consultant._id.toString(); // Consultant chỉ thấy appointments của mình
                }
                // Staff/Admin có thể thấy tất cả (không override filters)


                const result = await AppointmentService.getAppointmentsWithPagination(query);

                if (result.success) {
                    res.status(200).json(result);
                } else {
                    res.status(500).json(result);
                }
                return;
            }

            // FALLBACK: Nếu không có pagination params thì dùng old logic để backward compatible
            const { status, start_date, end_date } = req.query;

            if (user.role === 'customer') {
                const result = await AppointmentService.getCustomerAppointments(
                    user.userId,
                    status as string,
                    start_date ? new Date(start_date as string) : undefined,
                    end_date ? new Date(end_date as string) : undefined
                );
                res.status(200).json(result);
            } else if (user.role === 'consultant') {
                const consultant = await Consultant.findOne({ user_id: user.userId });
                if (!consultant) {
                    return res.status(400).json({
                        success: false,
                        message: 'Consultant profile not found'
                    });
                }
                const result = await AppointmentService.getConsultantAppointments(
                    consultant._id.toString(),
                    status as string,
                    start_date ? new Date(start_date as string) : undefined,
                    end_date ? new Date(end_date as string) : undefined
                );
                res.status(200).json(result);
            } else {
                // Staff/Admin - get all appointments với basic filtering
                const result = await AppointmentService.getAllAppointments(
                    status as string,
                    start_date ? new Date(start_date as string) : undefined,
                    end_date ? new Date(end_date as string) : undefined
                );
                res.status(200).json(result);
            }
        } catch (error) {
            res.status(500).json({
                success: false,
                message: 'Lỗi hệ thống'
            });
        }
    }
);

// ================================
// MY APPOINTMENTS ENDPOINT - ĐƠN GIẢN CHO CUSTOMER
// ================================

/**
 * GET /api/appointments/my - Get all appointments của user hiện tại
 * - Automatic role detection
 * - Simple date filtering
 * - No pagination (get all)
 */
router.get('/my',
    authenticateToken,
    async (req: Request, res: Response) => {
        try {
            const user = req.jwtUser as JWTPayload;
            const { status, date_from, date_to, start_date, end_date } = req.query;

            // Support multiple date parameter formats
            const startDate = date_from || start_date;
            const endDate = date_to || end_date;

<<<<<<< HEAD

=======
            console.log(`[MY APPOINTMENTS] User: ${user.userId}, Role: ${user.role}`);
            console.log(`[MY APPOINTMENTS] Filters - Status: ${status}, DateFrom: ${startDate}, DateTo: ${endDate}`);
>>>>>>> 452bd7b6

            let result;

            if (user.role === 'customer') {
                result = await AppointmentService.getCustomerAppointments(
                    user.userId,
                    status as string,
                    startDate ? new Date(startDate as string) : undefined,
                    endDate ? new Date(endDate as string) : undefined
                );
            } else if (user.role === 'consultant') {
                // Tìm consultant_id từ database
                const consultant = await Consultant.findOne({ user_id: user.userId });
                if (!consultant) {
                    return res.status(400).json({
                        success: false,
                        message: 'Consultant profile not found'
                    });
                }
                
                result = await AppointmentService.getConsultantAppointments(
                    consultant._id.toString(),
                    status as string,
                    startDate ? new Date(startDate as string) : undefined,
                    endDate ? new Date(endDate as string) : undefined
                );
            } else {
                // Staff/Admin - get all appointments
                result = await AppointmentService.getAllAppointments(
                    status as string,
                    startDate ? new Date(startDate as string) : undefined,
                    endDate ? new Date(endDate as string) : undefined
                );
            }

<<<<<<< HEAD

            res.status(200).json(result);
        } catch (error) {
=======
            console.log(`[MY APPOINTMENTS] Result: ${result.success ? 'SUCCESS' : 'FAILED'}, Count: ${result.data?.appointments?.length || 0}`);

            res.status(200).json(result);
        } catch (error) {
            console.error('Get my appointments controller error:', error);
>>>>>>> 452bd7b6
            res.status(500).json({
                success: false,
                message: 'Lỗi hệ thống khi lấy lịch hẹn',
                error: process.env.NODE_ENV === 'development' ? error : undefined
            });
        }
    }
);

// ================================
// SEARCH ENDPOINT (CÓ THỂ GIỮ HOẶC XÓA - TÙY BẠN)
// ================================

/**
 * GET /api/appointments/search - Search appointments (OPTIONAL - có thể xóa vì đã có trong main endpoint)
 */
router.get('/search',
    authenticateToken,
    validatePaginationQuery,
    validateAppointmentQuery,
    async (req: Request, res: Response) => {
        try {
            if (!req.query.search) {
                return res.status(400).json({
                    success: false,
                    message: 'Search parameter is required'
                });
            }

            const user = req.jwtUser as JWTPayload;

            const query: AppointmentQuery = {
                page: parseInt(req.query.page as string) || 1,
                limit: parseInt(req.query.limit as string) || 10,
                search: req.query.search as string,
                customer_id: req.query.customer_id as string,
                consultant_id: req.query.consultant_id as string,
                status: req.query.status as any,
                appointment_date_from: req.query.appointment_date_from as string || req.query.start_date as string,
                appointment_date_to: req.query.appointment_date_to as string || req.query.end_date as string,
                sort_by: req.query.sort_by as any || 'appointment_date',
                sort_order: req.query.sort_order as any || 'desc'
            };

            // Role-based filtering
            if (user.role === 'customer') {
                query.customer_id = user.userId;
            } else if (user.role === 'consultant') {
                const consultant = await Consultant.findOne({ user_id: user.userId });
                if (!consultant) {
                    return res.status(400).json({
                        success: false,
                        message: 'Consultant profile not found'
                    });
                }
                query.consultant_id = consultant._id.toString();
            }

            const result = await AppointmentService.getAppointmentsWithPagination(query);
            res.status(200).json(result);
        } catch (error) {
            res.status(500).json({
                success: false,
                message: 'Lỗi hệ thống'
            });
        }
    }
);

/**
 * GET /api/appointments/statistics - Get appointment statistics
 */
router.get('/statistics',
    authenticateToken,
    authorizeRoles('staff', 'admin'),
    async (req: Request, res: Response) => {
        try {
            // Optional filters for statistics
            const filters: any = {};

            if (req.query.consultant_id) {
                filters.consultant_id = req.query.consultant_id;
            }

            if (req.query.date_from || req.query.date_to) {
                filters.appointment_date = {};
                if (req.query.date_from) {
                    filters.appointment_date.$gte = new Date(req.query.date_from as string);
                }
                if (req.query.date_to) {
                    const endDate = new Date(req.query.date_to as string);
                    endDate.setHours(23, 59, 59, 999);
                    filters.appointment_date.$lte = endDate;
                }
            }

            const result = await AppointmentService.getAppointmentStatistics(filters);
            res.status(200).json(result);
        } catch (error) {
            res.status(500).json({
                success: false,
                message: 'Lỗi hệ thống'
            });
        }
    }
);
// Book appointment - Customer only
router.post('/book', authenticateToken, authorizeRoles('customer'), validateBookAppointment, async (req: Request, res: Response) => {
    try {
        const { consultant_id, appointment_date, start_time, end_time, customer_notes } = req.body;
        const customer_id = req.jwtUser?.userId;

        if (!customer_id) {
            return res.status(401).json({
                success: false,
                message: 'User authentication required'
            });
        }

        const result = await AppointmentService.bookAppointment({
            customer_id,
            consultant_id,
            appointment_date: new Date(appointment_date),
            start_time,
            end_time,
            customer_notes
        });

        if (result.success) {
            res.status(201).json(result);
        } else {
            res.status(400).json(result);
        }
    } catch (error) {
        res.status(500).json({
            success: false,
            message: 'Internal server error'
        });
    }
});


// Get all feedback (admin/staff only, with pagination)
router.get('/admin/feedback', authenticateToken, authorizeRoles('staff', 'admin'), async (req: Request, res: Response) => {
    try {
        const { page = 1, limit = 20, consultant_id, min_rating, max_rating } = req.query;

        const result = await AppointmentService.getAllFeedback(
            parseInt(page as string),
            parseInt(limit as string),
            consultant_id as string,
            min_rating ? parseInt(min_rating as string) : undefined,
            max_rating ? parseInt(max_rating as string) : undefined
        );

        res.json(result);
    } catch (error: any) {
        res.status(500).json({
            success: false,
            message: error.message
        });
    }
});

// Get customer's feedback history
router.get('/my-feedback', authenticateToken, authorizeRoles('customer'), async (req: Request, res: Response) => {
    try {
        const user = req.jwtUser as JWTPayload;
        const result = await AppointmentRepository.getCustomerFeedbackHistory(user.userId, 1, 1000);
        const feedbackHistory = result.feedbacks.map(apt => ({
            appointment_id: apt._id,
            consultant_name: (apt.consultant_id as any).user_id?.full_name || 'Unknown',
            appointment_date: apt.appointment_date.toISOString(),
            start_time: apt.start_time,
            end_time: apt.end_time,
            feedback: {
                rating: apt.feedback!.rating,
                comment: apt.feedback!.comment,
                feedback_date: apt.feedback!.feedback_date.toISOString()
            }
        }));
        res.json({ success: true, data: feedbackHistory });
    } catch (error: any) {
        res.status(500).json({ success: false, message: error.message });
    }
});

// Get customer's feedback history (alternative endpoint)
router.get('/my-feedbacks', authenticateToken, authorizeRoles('customer'), async (req: Request, res: Response) => {
    try {
        const user = req.jwtUser as JWTPayload;
        const result = await AppointmentRepository.getCustomerFeedbackHistory(user.userId, 1, 1000);
        const feedbackHistory = result.feedbacks.map(apt => ({
            appointment_id: apt._id,
            consultant_name: (apt.consultant_id as any).user_id?.full_name || 'Unknown',
            appointment_date: apt.appointment_date.toISOString(),
            start_time: apt.start_time,
            end_time: apt.end_time,
            feedback: {
                rating: apt.feedback!.rating,
                comment: apt.feedback!.comment,
                feedback_date: apt.feedback!.feedback_date.toISOString()
            }
        }));
        res.json({
            success: true,
            message: 'Customer feedback history retrieved successfully',
            data: {
                feedbacks: feedbackHistory,
                total: feedbackHistory.length
            },
            timestamp: new Date().toISOString()
        });
    } catch (error: any) {
        res.status(500).json({
            success: false,
            message: error.message
        });
    }
});

// ================== APPOINTMENT ACTIONS WITH ID PARAMETERS ==================

// Confirm appointment - Consultant only, BẮT BUỘC có Google Access Token
router.put('/:id/confirm', authenticateToken, authorizeRoles('consultant'), async (req: Request, res: Response) => {
    try {
        const appointmentId = req.params.id;
        const consultantUserId = req.jwtUser?.userId;
        const { googleAccessToken } = req.body;

        if (!consultantUserId) {
            return res.status(401).json({
                success: false,
                message: 'User authentication required'
            });
        }

        // ✅ THÊM: Kiểm tra Google Access Token BẮT BUỘC
        if (!googleAccessToken) {
            return res.status(400).json({
                success: false,
                message: 'Google Access Token is required to create Google Meet link. Please authenticate with Google first.',
                requiresGoogleAuth: true,
                googleAuthUrl: `/api/auth/google`
            });
        }

        const result = await AppointmentService.confirmAppointment(
            appointmentId,
            consultantUserId,
            googleAccessToken
        );

        if (result.success) {
            res.status(200).json(result);
        } else {
            // ✅ THÊM: Handle requiresGoogleAuth response
            if (result.requiresGoogleAuth) {
                res.status(403).json({
                    ...result,
                    googleAuthUrl: `/api/auth/google`
                });
            } else {
                res.status(400).json(result);
            }
        }
    } catch (error: any) {
        res.status(500).json({
            success: false,
            message: 'Internal server error when confirming appointment',
            error: process.env.NODE_ENV === 'development' ? error.message : undefined
        });
    }
});

// Cancel appointment - Customer, Consultant, Staff, Admin
router.put('/:id/cancel', authenticateToken, async (req: Request, res: Response) => {
    try {
        const appointmentId = req.params.id;
        const requestUserId = req.jwtUser?.userId;
        const requestUserRole = req.jwtUser?.role;

        if (!requestUserId) {
            return res.status(401).json({
                success: false,
                message: 'User authentication required'
            });
        }

        const result = await AppointmentService.cancelAppointment(
            appointmentId,
            requestUserId,
            requestUserRole
        );

        if (result.success) {
            res.status(200).json(result);
        } else {
            res.status(400).json(result);
        }
    } catch (error) {
        res.status(500).json({
            success: false,
            message: 'Internal server error'
        });
    }
});

// Update appointment - Customer, Staff, Admin, có thể có Google Access Token
router.put('/:id', authenticateToken, authorizeRoles('customer', 'staff', 'admin'), validateUpdateAppointment, async (req: Request, res: Response) => {
    try {
        const appointmentId = req.params.id;
        const requestUserId = req.jwtUser?.userId;
        const requestUserRole = req.jwtUser?.role;
        const { googleAccessToken, explicitAction, ...updateData } = req.body;

        if (!requestUserId) {
            return res.status(401).json({
                success: false,
                message: 'User authentication required'
            });
        }

        // ✅ THÊM: Kiểm tra nếu explicitAction là 'confirmed' thì cần Google Access Token
        if (explicitAction === 'confirmed' && !googleAccessToken) {
            return res.status(400).json({
                success: false,
                message: 'Google Access Token is required when confirming appointments.',
                requiresGoogleAuth: true,
                googleAuthUrl: `/api/auth/google`
            });
        }

        // ✅ SỬA: Đúng thứ tự parameters
        const result = await AppointmentService.updateAppointment(
            appointmentId,
            updateData,
            requestUserId,
            requestUserRole,
            explicitAction,
            googleAccessToken
        );

        if (result.success) {
            res.status(200).json(result);
        } else {
            // ✅ THÊM: Handle requiresGoogleAuth response
            if (result.requiresGoogleAuth) {
                res.status(403).json({
                    ...result,
                    googleAuthUrl: `/api/auth/google`
                });
            } else {
                res.status(400).json(result);
            }
        }
    } catch (error: any) {
        res.status(500).json({
            success: false,
            message: 'Internal server error when updating appointment'
        });
    }
});

// Get appointment by ID - All authenticated users
// ================================
// DEBUG VERSION - Thêm console.log để debug
// ================================

router.get('/:id', authenticateToken, async (req: Request, res: Response) => {
    try {
        const appointmentId = req.params.id;
        const userId = req.jwtUser?.userId;
        const userRole = req.jwtUser?.role;

        if (!userId) {
            return res.status(401).json({
                success: false,
                message: 'User authentication required'
            });
        }

        // Get appointment
        const appointment = await AppointmentRepository.findById(appointmentId);
        if (!appointment) {
            return res.status(404).json({
                success: false,
                message: 'Appointment not found'
            });
        }

        // Check access permissions
        let hasAccess = false;
        if (userRole === 'staff' || userRole === 'admin') {
            hasAccess = true;
        } else if (userRole === 'customer') {
            // IMPROVED: Handle different customer_id formats
            let customerIdToCheck: string;
            if (typeof appointment.customer_id === 'string') {
                customerIdToCheck = appointment.customer_id;
            } else if (appointment.customer_id && typeof appointment.customer_id === 'object') {
                // If populated, get _id from populated object
                customerIdToCheck = (appointment.customer_id as any)._id?.toString() || appointment.customer_id.toString();
            } else {
                customerIdToCheck = appointment.customer_id?.toString() || '';
            }
            hasAccess = customerIdToCheck === userId;
        } else if (userRole === 'consultant') {

            // For consultants, check if they own this appointment
            const consultant = await Consultant.findOne({ user_id: userId });
            if (consultant) {
                // IMPROVED: Handle different consultant_id formats
                let consultantIdToCheck: string;
                if (typeof appointment.consultant_id === 'string') {
                    consultantIdToCheck = appointment.consultant_id;
                } else if (appointment.consultant_id && typeof appointment.consultant_id === 'object') {
                    // If populated, get _id from populated object  
                    consultantIdToCheck = (appointment.consultant_id as any)._id?.toString() || appointment.consultant_id.toString();
                } else {
                    consultantIdToCheck = appointment.consultant_id?.toString() || '';
                }
                hasAccess = consultantIdToCheck === consultant._id.toString();
            }
        }

        if (!hasAccess) {
            return res.status(403).json({
                success: false,
                message: 'Access denied'
            });
        }

        res.status(200).json({
            success: true,
            message: 'Appointment retrieved successfully',
            data: {
                appointment
            },
            timestamp: new Date().toISOString()
        });
    } catch (error) {
        res.status(500).json({
            success: false,
            message: 'Internal server error'
        });
    }
});

// ================== FEEDBACK ROUTES ==================

// Submit feedback for completed appointment (customer only)
router.post('/:appointmentId/feedback', authenticateToken, authorizeRoles('customer'), validateFeedback, async (req: Request, res: Response) => {
    try {
        const user = req.jwtUser as JWTPayload;
        const appointmentId = req.params.appointmentId;
        const feedbackData = req.body;

        const result = await AppointmentService.submitFeedback(
            appointmentId,
            user.userId,
            feedbackData
        );

        if (result.success) {
            res.status(201).json(result);
        } else {
            res.status(400).json(result);
        }
    } catch (error: any) {
        res.status(500).json({
            success: false,
            message: error.message
        });
    }
});

// Get feedback for appointment
router.get('/:appointmentId/feedback', authenticateToken, authorizeRoles('customer', 'consultant', 'staff', 'admin'), async (req: Request, res: Response) => {
    try {
        const user = req.jwtUser as JWTPayload;
        const appointmentId = req.params.appointmentId;

        const result = await AppointmentService.getAppointmentFeedback(
            appointmentId,
            user.userId,
            user.role
        );

        if (result.success) {
            res.json(result);
        } else {
            res.status(result.success === false && result.message.includes('not found') ? 404 : 400).json(result);
        }
    } catch (error: any) {
        res.status(500).json({
            success: false,
            message: error.message
        });
    }
});

// Check if customer can provide feedback
router.get('/:appointmentId/can-feedback', authenticateToken, authorizeRoles('customer'), async (req: Request, res: Response) => {
    try {
        const user = req.jwtUser as JWTPayload;
        const appointmentId = req.params.appointmentId;

        const appointment = await AppointmentRepository.findById(appointmentId);
        if (!appointment) {
            return res.status(404).json({
                success: false,
                message: 'Appointment not found'
            });
        }

        // Check ownership
        if (appointment.customer_id._id.toString() !== user.userId) {
            return res.status(403).json({
                success: false,
                message: 'You can only check feedback status for your own appointments'
            });
        }

        const canFeedback = appointment.status === 'completed' && !appointment.feedback;
        const reason = appointment.status !== 'completed'
            ? 'Appointment must be completed to provide feedback'
            : appointment.feedback
                ? 'Feedback has already been submitted'
                : null;

        res.json({
            success: true,
            message: 'Feedback status checked successfully',
            data: {
                appointment_id: appointmentId,
                can_feedback: canFeedback,
                reason: reason,
                appointment_status: appointment.status,
                has_feedback: !!appointment.feedback
            },
            timestamp: new Date().toISOString()
        });
    } catch (error: any) {
        res.status(500).json({
            success: false,
            message: error.message
        });
    }
});

// Update feedback (customer only, within 24 hours)
router.put('/:appointmentId/feedback', authenticateToken, authorizeRoles('customer'), validateFeedback, async (req: Request, res: Response) => {
    try {
        const user = req.jwtUser as JWTPayload;
        const appointmentId = req.params.appointmentId;
        const updateData = req.body;

        const appointment = await AppointmentRepository.findById(appointmentId);
        if (!appointment) {
            return res.status(404).json({
                success: false,
                message: 'Appointment not found'
            });
        }

        // Check ownership
        if (appointment.customer_id._id.toString() !== user.userId) {
            return res.status(403).json({
                success: false,
                message: 'You can only update feedback for your own appointments'
            });
        }

        // Check if feedback exists
        if (!appointment.feedback) {
            return res.status(400).json({
                success: false,
                message: 'No feedback found to update. Please submit feedback first.'
            });
        }

        // Check if feedback is within 24 hours (business rule)
        const feedbackDate = new Date(appointment.feedback.feedback_date);
        const now = new Date();
        const hoursDiff = (now.getTime() - feedbackDate.getTime()) / (1000 * 60 * 60);

        if (hoursDiff > 24) {
            return res.status(400).json({
                success: false,
                message: 'Feedback can only be updated within 24 hours of submission'
            });
        }

        // Store old feedback for history
        const oldFeedback = { ...appointment.feedback };

        // Update feedback
        const updatedFeedback = {
            rating: updateData.rating,
            comment: updateData.comment?.trim() || undefined,
            feedback_date: feedbackDate // Keep original feedback date
        };

        const updatedAppointment = await AppointmentRepository.updateById(appointmentId, {
            feedback: updatedFeedback
        });

        if (!updatedAppointment) {
            return res.status(500).json({
                success: false,
                message: 'Failed to update feedback'
            });
        }

        // Log feedback update in history
        try {
            await AppointmentHistoryService.createHistory({
                appointment_id: appointmentId,
                action: 'updated',
                performed_by_user_id: user.userId,
                performed_by_role: 'customer',
                old_data: { feedback: oldFeedback },
                new_data: { feedback: updatedFeedback }
            });
        } catch (historyError) {
        }

        // Get consultant info for response
        const consultant = await Consultant.findById(appointment.consultant_id).populate('user_id', 'full_name');
        const consultantName = consultant ? (consultant.user_id as any).full_name : 'Unknown';

        res.json({
            success: true,
            message: 'Feedback updated successfully',
            data: {
                appointment_id: appointmentId,
                feedback: {
                    rating: updatedFeedback.rating,
                    comment: updatedFeedback.comment,
                    feedback_date: updatedFeedback.feedback_date.toISOString()
                },
                appointment_info: {
                    consultant_name: consultantName,
                    appointment_date: appointment.appointment_date.toLocaleDateString('vi-VN'),
                    start_time: appointment.start_time,
                    end_time: appointment.end_time
                }
            },
            timestamp: new Date().toISOString()
        });
    } catch (error: any) {
        res.status(500).json({
            success: false,
            message: error.message
        });
    }
});

// Delete feedback (customer only, within 24 hours)
router.delete('/:appointmentId/feedback', authenticateToken, authorizeRoles('customer'), async (req: Request, res: Response) => {
    try {
        const user = req.jwtUser as JWTPayload;
        const appointmentId = req.params.appointmentId;

        const appointment = await AppointmentRepository.findById(appointmentId);
        if (!appointment) {
            return res.status(404).json({
                success: false,
                message: 'Appointment not found'
            });
        }

        // Check ownership
        if (appointment.customer_id._id.toString() !== user.userId) {
            return res.status(403).json({
                success: false,
                message: 'You can only delete feedback for your own appointments'
            });
        }

        // Check if feedback exists
        if (!appointment.feedback) {
            return res.status(400).json({
                success: false,
                message: 'No feedback found to delete'
            });
        }

        // Check if feedback is within 24 hours (business rule)
        const feedbackDate = new Date(appointment.feedback.feedback_date);
        const now = new Date();
        const hoursDiff = (now.getTime() - feedbackDate.getTime()) / (1000 * 60 * 60);

        if (hoursDiff > 24) {
            return res.status(400).json({
                success: false,
                message: 'Feedback can only be deleted within 24 hours of submission'
            });
        }

        // Store old feedback for history
        const oldFeedback = { ...appointment.feedback };

        // Remove feedback using dedicated repository method
        const updatedAppointment = await AppointmentRepository.removeFeedback(appointmentId);

        if (!updatedAppointment) {
            return res.status(500).json({
                success: false,
                message: 'Failed to delete feedback'
            });
        }

        // Log feedback deletion in history
        try {
            await AppointmentHistoryService.createHistory({
                appointment_id: appointmentId,
                action: 'updated',
                performed_by_user_id: user.userId,
                performed_by_role: 'customer',
                old_data: { feedback: oldFeedback },
                new_data: { feedback: null }
            });
        } catch (historyError) {
        }

        res.json({
            success: true,
            message: 'Feedback deleted successfully',
            data: {
                appointment_id: appointmentId,
                action: 'feedback_deleted'
            },
            timestamp: new Date().toISOString()
        });
    } catch (error: any) {
        res.status(500).json({
            success: false,
            message: error.message
        });
    }
});

// ================== APPOINTMENT ACTIONS ==================

// Get meeting info by appointment ID
router.get('/:appointmentId/meeting-info', authenticateToken, authorizeRoles('customer', 'consultant', 'staff', 'admin'), async (req: Request, res: Response) => {
    try {
        const user = req.jwtUser as JWTPayload;
        const appointmentId = req.params.appointmentId;

        const appointment = await AppointmentRepository.findById(appointmentId);
        if (!appointment) {
            return res.status(404).json({
                success: false,
                message: 'Appointment not found'
            });
        }

        // Check access permissions similar to get appointment by ID
        let hasAccess = false;
        if (user.role === 'staff' || user.role === 'admin') {
            hasAccess = true;
        } else if (user.role === 'customer') {
            hasAccess = appointment.customer_id.toString() === user.userId;
        } else if (user.role === 'consultant') {
            const consultant = await Consultant.findOne({ user_id: user.userId });
            if (consultant && appointment.consultant_id.toString() === consultant._id.toString()) {
                hasAccess = true;
            }
        }

        if (!hasAccess) {
            return res.status(403).json({
                success: false,
                message: 'Access denied'
            });
        }

        if (!appointment.meeting_info) {
            return res.status(400).json({
                success: false,
                message: 'No meeting information available. Appointment may not be confirmed yet.'
            });
        }

        res.json({
            success: true,
            message: 'Meeting information retrieved successfully',
            data: {
                meeting_info: appointment.meeting_info,
                appointment_status: appointment.status,
                video_call_status: appointment.video_call_status
            },
            timestamp: new Date().toISOString()
        });
    } catch (error: any) {
        res.status(500).json({
            success: false,
            message: error.message
        });
    }
});

// Start meeting
router.put('/:appointmentId/start-meeting', authenticateToken, authorizeRoles('customer', 'consultant'), async (req: Request, res: Response) => {
    try {
        const user = req.jwtUser as JWTPayload;
        const appointmentId = req.params.appointmentId;

        const result = await AppointmentService.startMeeting(appointmentId, user.userId);

        if (result.success) {
            res.json(result);
        } else {
            res.status(400).json(result);
        }
    } catch (error: any) {
        res.status(500).json({
            success: false,
            message: error.message
        });
    }
});

// Complete appointment
router.put('/:appointmentId/complete', authenticateToken, authorizeRoles('consultant', 'staff', 'admin'), async (req: Request, res: Response) => {
    try {
        const user = req.jwtUser as JWTPayload;
        const appointmentId = req.params.appointmentId;
        const { consultant_notes } = req.body;

        const result = await AppointmentService.completeAppointment(
            appointmentId,
            user.userId,
            consultant_notes
        );

        if (result.success) {
            res.json(result);
        } else {
            res.status(400).json(result);
        }
    } catch (error: any) {
        res.status(500).json({
            success: false,
            message: error.message
        });
    }
});

// Send meeting reminder
router.post('/:appointmentId/send-reminder', authenticateToken, authorizeRoles('consultant', 'staff', 'admin'), async (req: Request, res: Response) => {
    try {
        const appointmentId = req.params.appointmentId;

        const result = await AppointmentService.sendMeetingReminder(appointmentId);

        if (result.success) {
            res.json(result);
        } else {
            res.status(400).json(result);
        }
    } catch (error: any) {
        res.status(500).json({
            success: false,
            message: error.message
        });
    }
});

// Send feedback reminder for appointment (manual trigger)
router.post('/:appointmentId/send-feedback-reminder', authenticateToken, authorizeRoles('staff', 'admin'), async (req: Request, res: Response) => {
    try {
        const appointmentId = req.params.appointmentId;
        const result = await AppointmentService.sendFeedbackReminderForAppointment(appointmentId);

        if (result.success) {
            res.json(result);
        } else {
            res.status(400).json(result);
        }
    } catch (error: any) {
        res.status(500).json({
            success: false,
            message: error.message
        });
    }
});

export default router;<|MERGE_RESOLUTION|>--- conflicted
+++ resolved
@@ -157,13 +157,7 @@
             const startDate = date_from || start_date;
             const endDate = date_to || end_date;
 
-<<<<<<< HEAD
-
-=======
-            console.log(`[MY APPOINTMENTS] User: ${user.userId}, Role: ${user.role}`);
-            console.log(`[MY APPOINTMENTS] Filters - Status: ${status}, DateFrom: ${startDate}, DateTo: ${endDate}`);
->>>>>>> 452bd7b6
-
+         
             let result;
 
             if (user.role === 'customer') {
@@ -198,17 +192,11 @@
                 );
             }
 
-<<<<<<< HEAD
-
-            res.status(200).json(result);
-        } catch (error) {
-=======
             console.log(`[MY APPOINTMENTS] Result: ${result.success ? 'SUCCESS' : 'FAILED'}, Count: ${result.data?.appointments?.length || 0}`);
 
             res.status(200).json(result);
         } catch (error) {
             console.error('Get my appointments controller error:', error);
->>>>>>> 452bd7b6
             res.status(500).json({
                 success: false,
                 message: 'Lỗi hệ thống khi lấy lịch hẹn',
