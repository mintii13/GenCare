import { Router, Request, Response, NextFunction } from 'express';
import mongoose from 'mongoose';
import { authenticateToken, authorizeRoles } from '../middlewares/jwtMiddleware';
import { IStiTest, StiTest } from '../models/StiTest';
import { StiService } from '../services/stiService';
import { validateStiTest, validateStiPackage, validateStiOrderUpdate, validateStiOrderCreate } from '../middlewares/stiValidation';
import { IStiPackage, StiPackage } from '../models/StiPackage';
import { JWTPayload } from '../utils/jwtUtils';
import { StiTestScheduleRepository } from '../repositories/stiTestScheduleRepository';
import { stiAuditLogger } from '../middlewares/stiAuditLogger';
import { TargetType } from '../models/StiAuditLog';
import { StiOrder } from '../models/StiOrder';
import { validateStiOrderPagination, validateStiResultPagination } from '../middlewares/paginationValidation';
import { StiOrderQuery, SendResultRequest } from '../dto/requests/StiRequest';
import { validateAuditLogPagination } from '../middlewares/paginationValidation';
import { AuditLogQuery } from '../dto/requests/AuditLogRequest';
import { StiResultRepository } from '../repositories/stiResultRepository';
import { StiOrderRepository } from '../repositories/stiOrderRepository';
import session from 'express-session';
import { StiTestRepository } from '../repositories/stiTestRepository';
import { StiResult } from '../models/StiResult';
import { StiPackageTest } from '../models/StiPackageTest';
import { StiResultQuery } from '../dto/requests/PaginationRequest';
import { MailUtils } from '../utils/mailUtils';
import { UserRepository } from '../repositories/userRepository';

const router = Router();
/**
 * Get audit logs with pagination and filtering
 * GET /api/sti/audit-logs
 * 
 * Query parameters:
 * - page: số trang (default: 1)
 * - limit: số item per page (default: 10, max: 100)
 * - sort_by: field để sort (default: timestamp)
 * - sort_order: asc/desc (default: desc - newest first)
 * - target_type: filter theo target type
 * - target_id: filter theo target ID
 * - user_id: filter theo user ID
 * - action: filter theo action (partial match)
 * - date_from: filter từ ngày (YYYY-MM-DD)
 * - date_to: filter đến ngày (YYYY-MM-DD)
 */
router.get('/audit-logs',
    authenticateToken,
    authorizeRoles('admin'),
    validateAuditLogPagination,
    async (req: Request, res: Response) => {
        try {
            const query = req.query as AuditLogQuery;
            const result = await StiService.getAuditLogsWithPagination(query);

            if (result.success) {
                return res.status(200).json(result);
            } else {
                return res.status(500).json(result);
            }
        } catch (error) {
            console.error('Error in audit logs pagination:', error);
            return res.status(500).json({
                success: false,
                message: 'Internal server error',
                data: {
                    items: [],
                    pagination: {
                        current_page: 1,
                        total_pages: 0,
                        total_items: 0,
                        items_per_page: 10,
                        has_next: false,
                        has_prev: false
                    },
                    filters_applied: {}
                },
                timestamp: new Date().toISOString()
            });
        }
    }
);
/**
 * Get STI orders with pagination and filtering
 * GET /api/sti/orders
 */
router.get('/orders',
    authenticateToken,
    authorizeRoles('staff', 'admin', 'consultant'),
    validateStiOrderPagination,
    async (req: Request, res: Response) => {
        try {
            const query = req.query as StiOrderQuery;
            const result = await StiService.getStiOrdersWithPagination(query);
            
            console.log('📊 [DEBUG] Service result:', {
                success: result.success,
                message: result.message,
                itemsCount: result.data?.items?.length || 0,
                totalItems: result.data?.pagination?.total_items || 0
            });

            if (result.success) {
                return res.status(200).json(result);
            } else {
                return res.status(500).json(result);
            }
        } catch (error) {
            console.error('❌ [DEBUG] Error in STI orders pagination:', error);
            return res.status(500).json({
                success: false,
                message: 'Internal server error',
                data: {
                    items: [],
                    pagination: {
                        current_page: 1,
                        total_pages: 0,
                        total_items: 0,
                        items_per_page: 10,
                        has_next: false,
                        has_prev: false
                    },
                    filters_applied: {}
                },
                timestamp: new Date().toISOString()
            });
        }
    }
);

/**
 * Get customer's own STI orders with pagination
 * GET /api/sti/my-orders
 */
router.get('/my-orders',
    authenticateToken,
    authorizeRoles('customer'),
    validateStiOrderPagination,
    async (req: Request, res: Response) => {
        try {
            const customer_id = (req.user as any).userId;
            const query = { ...req.query, customer_id } as StiOrderQuery;

            const result = await StiService.getStiOrdersWithPagination(query);

            if (result.success) {
                return res.status(200).json(result);
            } else {
                return res.status(500).json(result);
            }
        } catch (error) {
            console.error('Error in customer STI orders pagination:', error);
            return res.status(500).json({
                success: false,
                message: 'Internal server error',
                data: {
                    items: [],
                    pagination: {
                        current_page: 1,
                        total_pages: 0,
                        total_items: 0,
                        items_per_page: 10,
                        has_next: false,
                        has_prev: false
                    },
                    filters_applied: {}
                },
                timestamp: new Date().toISOString()
            });
        }
    }
);

//create sti-test API
router.post('/createStiTest', validateStiTest, authenticateToken, authorizeRoles('staff', 'admin'), stiAuditLogger('StiTest', 'Create StiTest'), async (req: Request, res: Response): Promise<void> => {
    try {
        console.log('POST /createStiTest - req.body:', req.body);
        const userId = (req.user as any).userId;
        const stiTest = new StiTest({
            ...req.body,
            created_by: userId
        });
        const result = await StiService.createStiTest(stiTest);
        console.log('POST /createStiTest - result:', result);
        if (result.success) {
            res.status(200).json(result);
        }
        else res.status(400).json(result);
    } catch (error) {
        console.log('POST /createStiTest - error:', error);
        res.status(500).json({
            success: false,
            message: 'Server error'
        })
    }
});

//get all sti-test API
router.get('/getAllStiTest', async (req: Request, res: Response): Promise<void> => {
    try {
        const result = await StiService.getAllStiTest();
        if (result.success) {
            res.status(200).json(result);
        }
        else res.status(400).json(result);
    } catch (error) {
        console.log(error);
        res.status(500).json({
            success: false,
            message: 'Server error'
        })
    }
});

//get sti-test API
router.get('/getStiTest/:id', async (req: Request, res: Response): Promise<void> => {
    try {
        const sti_test_id = req.params.id;
        if (!mongoose.Types.ObjectId.isValid(sti_test_id)) {
            res.status(400).json({ success: false, message: 'Invalid test ID' });
            return;
        }
        const result = await StiService.getStiTestById(sti_test_id);
        if (result.success) {
            res.status(200).json(result);
        }
        else if (result.message === 'STI Test not found') {
            res.status(404).json(result);
        }
    } catch (error) {
        console.log(error);
        res.status(500).json({
            success: false,
            message: 'Server error'
        })
    }
});

//update sti-test API
router.put('/updateStiTest/:id', validateStiTest, authenticateToken, authorizeRoles('staff', 'admin'), stiAuditLogger('StiTest', 'Update StiTest'), async (req: Request, res: Response): Promise<void> => {
    try {
        const sti_test_id = req.params.id;
        const user = req.user as any;
        if (!mongoose.Types.ObjectId.isValid(sti_test_id)) {
            res.status(400).json({ success: false, message: 'Invalid test ID' });
            return;
        }

        const updateData: Partial<IStiTest> = {
            sti_test_name: req.body.sti_test_name,
            sti_test_code: req.body.sti_test_code,
            description: req.body.description,
            price: req.body.price,
            is_active: req.body.is_active,
            category: req.body.category,
            sti_test_type: req.body.sti_test_type,
            created_by: user.userId
        };

        const result = await StiService.updateStiTest(sti_test_id, updateData);
        if (result.success) {
            res.status(200).json(result);
        }
        else if (result.message === 'STI Test not found') {
            res.status(404).json(result);
        }
        else if (result.message === 'STI test code already exists') {
            res.status(400).json(result);
        }

    } catch (error) {
        console.log(error);
        res.status(500).json({
            success: false,
            message: 'Server error'
        })
    }
});

//update sti-test API
router.put('/deleteStiTest/:id', authenticateToken, authorizeRoles('staff', 'admin'), stiAuditLogger('StiTest', 'Delete StiTest'), async (req: Request, res: Response): Promise<void> => {
    try {
        const sti_test_id = req.params.id;
        const userId = (req.user as any).userId;
        const result = await StiService.deleteStiTest(sti_test_id, userId);
        if (!result.success) {
            res.status(404).json(result);
        }
        else res.status(200).json(result);

    } catch (error) {
        console.log(error);
        res.status(500).json({
            success: false,
            message: 'Server error'
        })
    }
});

//create sti-package API
router.post('/createStiPackage', validateStiPackage, authenticateToken, authorizeRoles('staff', 'admin'), stiAuditLogger('StiPackage', 'Create StiPackage'), async (req: Request, res: Response): Promise<void> => {
    try {
        console.log('POST /createStiPackage - req.body:', req.body);
        const userId = (req.user as any).userId;
        const stiPackage = new StiPackage({
            ...req.body,
            created_by: userId
        });
        const result = await StiService.createStiPackage(stiPackage);
        console.log('POST /createStiPackage - result:', result);
        if (result.success) {
            const sti_test_ids: string[] = req.body.sti_test_ids;
            await StiService.insertNewStiPackageTests(sti_test_ids, stiPackage);
            res.status(200).json(result);
        }
        else res.status(400).json(result);
    } catch (error) {
        console.log('POST /createStiPackage - error:', error);
        res.status(500).json({
            success: false,
            message: 'Server error'
        })
    }
});

//get all sti-package API
router.get('/getAllStiPackage', async (req: Request, res: Response): Promise<void> => {
    try {
        const result = await StiService.getAllStiPackage();
        if (result.success) {
            res.status(200).json(result);
        }
        else res.status(400).json(result);
    } catch (error) {
        console.log(error);
        res.status(500).json({
            success: false,
            message: 'Server error'
        })
    }
});

//get sti-package by id API
router.get('/getStiPackage/:id', authenticateToken, authorizeRoles('customer', 'staff', 'admin'), async (req: Request, res: Response): Promise<void> => {
    try {
        const id = req.params.id;
        const result = await StiService.getStiPackageById(id);

        if (!result.success) {
            if (result.message === 'Invalid STI Package ID') {
                res.status(400).json(result);
            } else if (result.message === 'STI Package not found') {
                res.status(404).json(result);
            } else {
                res.status(500).json(result);
            }
            return;
        }
        res.status(200).json(result);
    } catch (error) {
        console.error(error);
        res.status(500).json({
            success: false,
            message: 'Server error'
        });
    }
});




//update sti-package API
router.put('/updateStiPackage/:id', validateStiPackage, authenticateToken, authorizeRoles('staff', 'admin'), stiAuditLogger('StiPackage', 'Update StiPackage'), async (req: Request, res: Response): Promise<void> => {
    try {
        const sti_package_id = req.params.id;
        const user = req.user as any;
        if (!mongoose.Types.ObjectId.isValid(sti_package_id)) {
            res.status(400).json({ success: false, message: 'Invalid test ID' });
            return;
        }

        const updateData: Partial<IStiPackage> = {
            sti_package_name: req.body.sti_package_name,
            sti_package_code: req.body.sti_package_code,
            price: req.body.price,
            description: req.body.description,
            is_active: req.body.is_active,
            created_by: user.userId
        };
        const result = await StiService.updateStiPackage(sti_package_id, updateData);
        if (result.success) {
            const sti_test_ids: string[] = req.body.sti_test_ids;
            await StiService.updateStiPackageTests(sti_package_id, sti_test_ids);
            res.status(200).json(result);
        }
        else if (result.message === 'STIPackage not found') {
            res.status(404).json(result);
        }
        else if (result.message === 'STI package code already exists') {
            res.status(400).json(result);
        }

    } catch (error) {
        console.log(error);
        res.status(500).json({
            success: false,
            message: 'Server error'
        })
    }
});
//delete sti-package API
router.put('/deleteStiPackage/:id', authenticateToken, authorizeRoles('staff', 'admin'), stiAuditLogger('StiPackage', 'Delete StiPackage'), async (req: Request, res: Response): Promise<void> => {
    try {
        const sti_package_id = req.params.id;
        const userId = (req.user as any).userId;
        const result = await StiService.deleteStiPackage(sti_package_id, userId);
        if (!result.success) {
            res.status(404).json(result);
        }
        else res.status(200).json(result);

    } catch (error) {
        console.log(error);
        res.status(500).json({
            success: false,
            message: 'Server error'
        })
    }
});

router.get('/getStiTestByPackageId/:id', authenticateToken, async (req: Request, res: Response) => {
    const sti_package_id  = req.params.id;
  
    if (!sti_package_id) {
      return res.status(400).json({
        success: false,
        message: 'sti_package_id is required'
      });
    }
    try {
      const packageTests = await StiPackageTest.find({
        sti_package_id,
        is_active: true
      }).populate('sti_test_id');
  
      const stiTests = packageTests.map(item => item.sti_test_id);
  
      return res.status(200).json({
        success: true,
        message: 'STI tests fetched successfully',
        data: stiTests
      });
    } catch (error) {
      return res.status(500).json({
        success: false,
        message: 'Error fetching STI tests',
        error: error.message
      });
    }});
//create orders                                         (post)
router.post('/createStiOrder', validateStiOrderCreate, authenticateToken, authorizeRoles('customer'), stiAuditLogger('StiOrder', 'Create StiOrder'), async (req: Request, res: Response) => {
    try {
        const customer_id = (req.user as any).userId;
        const {order_date, notes } = req.body;
<<<<<<< HEAD
        const result = await StiService.createStiOrder(customer_id, order_date, notes);
=======
        console.log("BODY===>", req.body)
        
        // Convert order_date string to Date object
        const orderDate = new Date(order_date);
        
        const result = await StiService.createStiOrder(customer_id, orderDate, notes);
>>>>>>> 74389759
        if (result.success) {
            return res.status(201).json(result);
        }
        return res.status(400).json(result);
    } catch (error) {
        console.error(error);
        return res.status(500).json({
            success: false,
            message: 'Internal server error'
        });
    }
});
//get orders by customer id                                           (get)
router.get('/getAllStiOrders/:id', authenticateToken, async (req: Request, res: Response) => {
    try {
        const customer_id = req.params.id;
        const result = await StiService.getOrdersByCustomer(customer_id);
        if (result.success) {
            return res.status(200).json(result);
        }
        else if (result.message === 'Customer_id is invalid') {
            return res.status(400).json(result);
        }
        return res.status(404).json(result);
    } catch (error) {
        console.error('Error getting orders by customer:', error);
        res.status(500).json({
            success: false,
            message: 'Server error'
        });
    }
});

router.get('/getAllStiOrders', authenticateToken, authorizeRoles('customer'), async (req: Request, res: Response) => {
    try {
        const customer_id = (req.user as any).userId;
        const result = await StiService.getOrdersByCustomer(customer_id);
        if (result.success) {
            return res.status(200).json(result);
        }
        else if (result.message === 'Customer_id is invalid') {
            return res.status(400).json(result);
        }
        return res.status(404).json(result);
    } catch (error) {
        console.error('Error getting orders by customer:', error);
        res.status(500).json({
            success: false,
            message: 'Server error'
        });
    }
});

//get order by id                                       (get)
router.get('/getStiOrder/:id', authenticateToken, async (req: Request, res: Response) => {
    try {
        const order_id = req.params.id;
        const result = await StiService.getOrderById(order_id);
        if (result.success) {
            return res.status(200).json(result);
        }
        return res.status(404).json(result);
    } catch (error) {
        console.error('Error getting orders by customer:', error);
        res.status(500).json({
            success: false,
            message: 'Server error'
        });
    }
});

//update order by id
router.patch('/updateStiOrder/:id', validateStiOrderUpdate, authenticateToken, authorizeRoles('customer', 'staff', 'admin', 'consultant'), stiAuditLogger('StiOrder', 'Update Order'), async (req: Request, res: Response) => {
    const orderId = req.params.id;
    const userId = (req.user as any).userId;
    const role = (req.user as any).role;
    const updates = req.body;

    try {
        const result = await StiService.updateOrder(orderId, updates, userId, role);

        if (!result.success && result.message === 'Order not found')
            return res.status(404).json(result);
        if (!result.success && result.message === 'Unauthorized status update')
            return res.status(403).json(result);
        if (!result.success)
            return res.status(400).json(result);

        return res.status(200).json(result);
    } catch (error) {
        console.error(error);
        return res.status(500).json({
            success: false, message: 'Server error'
        });
    }
});


router.get('/viewTestScheduleWithOrders', async (req, res) => {
    try {
        // Get all schedules
        const schedules = await StiTestScheduleRepository.getAllStiTestSchedule();

        // With each schedule, get all orders
        const result = await StiService.viewAllOrdersByTestSchedule(schedules);

        if (result.success) {
            return res.status(200).json(result);
        }
        return res.status(400).json(result);
    } catch (error) {
        console.error('Error generating test schedule:', error);
        res.status(500).json({ error: 'Server error' });
    }
});

router.get('/getAllAuditLogs', authenticateToken, authorizeRoles('admin'), async (req: Request, res: Response) => {
    try {
        const result = await StiService.getAllAuditLog();
        if (!result.success)
            return res.status(400).json(result);
        return res.status(200).json(result);
    } catch (error) {
        console.error('Error fetching audit logs:', error);
        res.status(500).json({ message: 'Internal server error' });
    }
});

router.get('/getAllAuditLogs', authenticateToken, authorizeRoles('admin'), async (req: Request, res: Response) => {
    try {
        const result = await StiService.getAllAuditLog();
        if (!result.success)
            return res.status(400).json(result);
        return res.status(200).json(result);
    } catch (error) {
        console.error('Error fetching audit logs:', error);
        res.status(500).json({ message: 'Internal server error' });
    }
});

router.get('/getRevenueByCustomer/:id', async (req: Request, res: Response) => {
    try {
        const customerId = req.params.id;
        const result = await StiService.getTotalRevenueByCustomer(customerId);
        if (result.success === false) {
            if (result.message === 'Invalid customer ID') {
                return res.status(400).json(result);
            } else if (result.message === 'Customer not found') {
                return res.status(404).json(result);
            }
        }
        return res.status(200).json(result);
    } catch (error) {
        return res.status(500).json({
            success: false,
            message: 'Internal server error',
        });
    }
});

router.get('/getTotalRevenue', async (req: Request, res: Response) => {
    try {
        const result = await StiService.getTotalRevenue();
        if (result.success === false) {
            return res.status(400).json(result);
        }
        return res.status(200).json(result);
    } catch (error) {
        return res.status(500).json({
            success: false,
            message: 'Internal server error',
        });
    }
});
/**
 * PATCH /api/sti/order/:orderId/status
 * Cập nhật trạng thái STI order (cho staff/consultant)
 */
router.patch('/order/:orderId/status',
    authenticateToken,
    authorizeRoles('staff', 'consultant', 'admin'), stiAuditLogger('StiOrder', 'Update Sti Order Status'),
    async (req: Request, res: Response) => {
        try {
            const orderId  = req.params.orderId;
            const {order_status, is_paid} = req.body;
            const user = req.jwtUser as JWTPayload;

            if (!order_status) {
                return res.status(400).json({
                    success: false,
                    message: 'Order status is required'
                });
            }

            const updateData: any = { order_status, is_paid };

            const result = await StiService.updateOrder(orderId, updateData, user.userId, user.role);

            if (result.success) {
                res.status(200).json({
                    success: true,
                    message: 'Order status updated successfully',
                    data: result.data
                });
            } else {
                res.status(400).json(result);
            }
        } catch (error) {
            console.error('Update order status error:', error);
            res.status(500).json({
                success: false,
                message: 'Internal server error'
            });
        }
    }
);

/**
 * Get available status transitions for an order
 * GET /api/sti/orders/:id/available-transitions
 */
// router.get('/orders/:id/available-transitions', authenticateToken, authorizeRoles('staff', 'admin', 'consultant'), async (req: Request, res: Response) => {
//     try {
//         const orderId = req.params.id;
//         const order = await StiOrderRepository.findOrderById(orderId);
        
//         if (!order) {
//             return res.status(404).json({
//                 success: false,
//                 message: 'Order not found'
//             });
//         }
//         const { getAvailableTransitions } = await import('../middlewares/stiValidation');
//         const availableTransitions = getAvailableTransitions(order.order_status, order.is_paid);

//         return res.status(200).json({
//             success: true,
//             message: 'Available transitions retrieved successfully',
//             data: {
//                 current: {
//                     order_status: order.order_status,
//                     is_paid: order.is_paid
//                 },
//                 available: availableTransitions
//             }
//         });
//     } catch (error) {
//         console.error('Error getting available transitions:', error);
//         return res.status(500).json({
//             success: false,
//             message: 'Internal server error'
//         });
//     }
// });

router.get('/sti-test/dropdown/:orderId', authenticateToken, authorizeRoles('staff', 'admin'), async (req: Request, res: Response) => {
    try {
        const orderId = req.params.orderId;
        const result = await StiService.getStiTestDropdownByOrderId(orderId);
        
        return (result.success) 
            ? res.status(200).json(result)
            : res.status(400).json(result);
    } catch (error) {
        console.error('Error fetching STI tests for dropdown:', error);
        return res.status(500).json({
            success: false,
            message: 'Internal server error'
        });
    }
});
router.post('/sti-result/:orderId', authenticateToken, authorizeRoles('staff', 'admin'), async (req: Request, res: Response) => {
    try {
        const order_id = req.params.orderId;
        const user = req.user as any;

        const existing = await StiResultRepository.findByOrderId(order_id);
        if (existing) {
            return res.status(400).json({
                success: false,
                message: 'STI result already exists. Use UPDATE to update items.'
            });
        }
        const finalResult = await StiService.createResultIfNotExists(order_id);
        if (!finalResult.success){
            res.status(404).json(finalResult);
        }
        return res.status(201).json(finalResult);
<<<<<<< HEAD

    } catch (error) {
        console.error('Error creating STI results:', error);
        return res.status(500).json({
            success: false,
            message: 'Internal server error'
        });
    }
});

  
router.patch('/sti-result/:orderId', authenticateToken, authorizeRoles('staff', 'admin', 'consultant'), async (req: Request, res: Response) => {
    try {
        const { sti_result_items, is_testing_completed, diagnosis, is_confirmed, medical_notes } = req.body;
        const orderId = req.params.orderId;
        const user = req.user as any;
=======
>>>>>>> 74389759

        const result = await StiService.saveOrUpdateResult(
            orderId,
            user,
            sti_result_items,
            is_testing_completed,
            diagnosis,
            is_confirmed,
            medical_notes
        );
        if (result.success){
            return res.status(200).json(result);
        }
        return (result.message === 'Only staff can enter test results') ? res.status(403).json(result) : res.status(404).json(result);
    } catch (error) {
        console.error('Error saving STI results:', error);
        return res.status(500).json({
            success: false,
            message: 'Internal server error'
        });
    }
});

<<<<<<< HEAD
//save diagnosis and medical notes
router.patch('/sti-result/result-id/:resultId', authenticateToken, authorizeRoles('staff', 'admin', 'consultant'), async (req: Request, res: Response) => {
    try {
        const { diagnosis, medical_notes } = req.body;
        const resultId = req.params.resultId;
        const user = req.user as any;

        const result = await StiService.saveOrUpdateResultById(
            resultId,
            user,
            diagnosis,
=======
  
router.patch('/sti-result/:orderId', authenticateToken, authorizeRoles('staff', 'admin', 'consultant'), async (req: Request, res: Response) => {
    try {
        const { sti_result_items, is_testing_completed, diagnosis, is_confirmed, medical_notes } = req.body;
        const orderId = req.params.orderId;
        const user = req.user as any;

        const result = await StiService.saveOrUpdateResult(
            orderId,
            user,
            sti_result_items,
            is_testing_completed,
            diagnosis,
            is_confirmed,
>>>>>>> 74389759
            medical_notes
        );
        if (result.success){
            return res.status(200).json(result);
<<<<<<< HEAD
        }
        if (result.message === 'Result id not found'){
            return res.status(400).json(result)
        }
        return res.status(404).json(result);
    } catch (error) {
        console.error('Error saving STI results:', error);
        return res.status(500).json({
            success: false,
            message: 'Internal server error'
        });
    }
});

router.patch(
    '/sti-result/is-confirmed/:resultId',
    authenticateToken,
    authorizeRoles('staff', 'admin', 'consultant'),
    async (req: Request, res: Response) => {
      try {
        const resultId = req.params.resultId;
        const updatedResult = await StiResultRepository.confirmAndGetAllFields(resultId);
  
        if (!updatedResult) {
          return res.status(404).json({
            success: false,
            message: 'STI result not found',
          });
        }
        const result = await StiResultRepository.getUserByResultId(resultId);
        const user = result[0].user;
        console.log(result);
        await MailUtils.sendStiResultEmail(
            user.email, user, updatedResult
        )
        return res.status(200).json({
          success: true,
          message: 'STI result confirmed successfully',
          data: updatedResult,
        });
      } catch (error) {
        console.error('Error confirming STI result:', error);
        return res.status(500).json({
          success: false,
          message: 'Internal server error',
        });
      }
    }
);
  
=======
        }
        return (result.message === 'Only staff can enter test results') ? res.status(403).json(result) : res.status(404).json(result);
    } catch (error) {
        console.error('Error saving STI results:', error);
        return res.status(500).json({
            success: false,
            message: 'Internal server error'
        });
    }
});
>>>>>>> 74389759

router.patch('/sti-result/:orderId/completed', authenticateToken, authorizeRoles('staff', 'admin', 'consultant'), async (req: Request, res: Response) =>{
    try {
        const orderId = req.params.orderId;
        const result = await StiResultRepository.completedResult(orderId);
<<<<<<< HEAD
=======
        console.log(result);
>>>>>>> 74389759
        if (!result) {
            return res.status(404).json({ success: false, message: 'Result not found' });
        }
        return res.status(200).json({ success: true, message: 'Result updated successfully', result });
    } catch (error) {
        console.error('Error updating result:', error);
        return res.status(500).json({ success: false, message: 'Internal server error' });
    }
<<<<<<< HEAD
})

router.patch('/sti-result/result-id/:resultId/completed', authenticateToken, authorizeRoles('staff', 'admin', 'consultant'), async (req: Request, res: Response) =>{
    try {
        const resultId = req.params.resultId;
        const result = await StiResultRepository.completedResultById(resultId);
        if (!result) {
            return res.status(404).json({ success: false, message: 'Result not found' });
        }
        return res.status(200).json({ success: true, message: 'Result updated successfully', result });
    } catch (error) {
        console.error('Error updating result:', error);
        return res.status(500).json({ success: false, message: 'Internal server error' });
    }
})
=======
}
)
>>>>>>> 74389759

router.get('/sti-test/:orderId', authenticateToken, async (req: Request, res: Response) => {
  try {
    const { orderId } = req.params;
    const order = await StiOrderRepository.getStiTestInOrder(orderId);

    if (!order) {
        return res.status(404).json({
            success: false,
            message: 'Order is not found'
        });
    }

    // Gộp và loại bỏ trùng lặp test (nếu có)
    const packageTests = order.sti_package_item?.sti_test_ids || [];
    const singleTests = order.sti_test_items || [];

    const allTests = [...packageTests, ...singleTests];
    const uniqueTestsMap = new Map<string, any>();

    allTests.forEach(test => {
        uniqueTestsMap.set(test._id.toString(), test);
    });

    return res.json({
        success: true,
        message: 'Fetch tests from order successfully',
        data: Array.from(uniqueTestsMap.values())
    });
  } catch (error) {
    console.error('Error fetching STI tests:', error);
    return res.status(500).json({
      success: false,
      message: 'Internal server error'
    });
  }
});

router.get('/my-results', authenticateToken, authorizeRoles('customer'), async (req: Request, res: Response) => {
    try {
        const user = req.user as any; // giả sử user đã được decode trong middleware

        const results = await StiResultRepository.getStiResultsByCustomerId(user._id);
        if (!results){
            return res.status(400).json({
                success: false,
                message: 'Get results by user fail'
            })
        }
        return res.status(200).json({
            success: true,
            message: 'Get results by user successfully',
            data: results
        });
    } catch (error) {
        console.error('Error fetching my STI results:', error);
        return res.status(500).json({
            success: false,
            message: 'Internal server error'
        });
    }
});

router.get('/my-result/:orderId', authenticateToken, authorizeRoles('customer'), async (req: Request, res: Response) => {
    try {
        const user = req.user as any;
        const orderId = req.params.orderId;

        const result = await StiResultRepository.getMyStiResultByOrder(user, orderId);

        if (!result) {
            return res.status(404).json({
                success: false,
                message: 'No STI result found for this order.'
            });
        }

        return res.status(200).json({
            success: true,
            message: 'Fetch result by order and user successfully',
            data: result
        });
    } catch (error) {
        console.error('Error fetching STI result:', error);
        return res.status(500).json({
            success: false,
            message: 'Internal server error'
        });
    }
});

router.get('/sti-result/:orderId', authenticateToken, authorizeRoles('staff', 'admin', 'customer','consultant'), async (req: Request, res: Response) => {
    try {
        const orderId = req.params.orderId;
<<<<<<< HEAD
        const userId = req.jwtUser.userId;
=======
>>>>>>> 74389759
        if (!orderId || orderId.trim() === '' || orderId === 'undefined') {
            return res.status(400).json({
                success: false,
                message: 'Invalid order ID'
            });
        }
<<<<<<< HEAD
        const order = await StiOrderRepository.findOrderById(orderId);
        if (!order){
            return{
                success: false,
                message: 'Cannot find order'
            }
        }
        if (!order.consultant_id) {
            return res.status(403).json({ success: false, message: 'Consultant id is not found' });
        }
=======
>>>>>>> 74389759

        const result = await StiService.getStiResultByOrderId(orderId);
        if (!result.success){
            const finalResult = await StiService.createResultIfNotExists(orderId);
            if (!finalResult.success){
                return res.status(404).json(finalResult);
            }
            return res.status(200).json(result);
        }
        return res.status(200).json(result);
    } catch (error) {
        console.error('Error getting STI result:', error);
        return res.status(500).json({ success: false, message: 'Internal server error' });
    }
});


router.get('/sti-test/non-updated/:orderId', authenticateToken, authorizeRoles('staff', 'admin', 'customer'), async (req: Request, res: Response) => {
    try {
        const orderId = req.params.orderId;
        const stiOrder = await StiOrderRepository.getStiTestInOrder(orderId);
        if (!stiOrder) 
            return res.status(404).json({ 
                success: false, 
                message: 'Order not found' 
            });
        // Kết hợp cả 2 nguồn test (nếu có)
        const stiTestsRaw: any[] = [
            ...(stiOrder.sti_test_items || []),
            ...(stiOrder.sti_package_item?.sti_test_ids || [])
          ];
          
        // Lọc unique theo _id
        const stiTests = Array.from(
            new Map(stiTestsRaw.map(test => [test._id.toString(), test])).values()
        );
        const stiResult = await StiResult.findOne({ sti_order_id: orderId });
        const updatedTestIds = stiResult?.sti_result_items?.map(item => item.sti_test_id.toString()) || [];
        
        const nonUpdatedTests = stiTests.filter(test => !updatedTestIds.includes(test._id.toString()));
        
        res.status(200).json({
            success: true,
            message: 'Fetched non-updated tests',
            data: nonUpdatedTests,
        });
    } catch (error) {
        console.error('Error Getting non-updated tests:', error);
        res.status(500).json({ success: false, message: 'Internal Server Error' });
    }
});

router.get(
    '/sti-results',
    authenticateToken,
    authorizeRoles('staff', 'admin', 'consultant'),
    validateStiResultPagination, // Nếu có middleware riêng
    async (req: Request, res: Response) => {
      try {
        const query = req.query as StiResultQuery;
        const result = await StiService.getStiResultsWithPagination(query);
  
        if (result.success) {
          return res.status(200).json(result);
        } else {
          return res.status(500).json(result);
        }
      } catch (error) {
        console.error('Error fetching STI results:', error);
        return res.status(500).json({
          success: false,
          message: 'Internal server error',
          data: {
            items: [],
            pagination: {
              current_page: 1,
              total_pages: 0,
              total_items: 0,
              items_per_page: 10,
              has_next: false,
              has_prev: false
            },
            filters_applied: {}
          },
          timestamp: new Date().toISOString()
        });
      }
    }
);
  
  
export default router;<|MERGE_RESOLUTION|>--- conflicted
+++ resolved
@@ -459,16 +459,7 @@
     try {
         const customer_id = (req.user as any).userId;
         const {order_date, notes } = req.body;
-<<<<<<< HEAD
         const result = await StiService.createStiOrder(customer_id, order_date, notes);
-=======
-        console.log("BODY===>", req.body)
-        
-        // Convert order_date string to Date object
-        const orderDate = new Date(order_date);
-        
-        const result = await StiService.createStiOrder(customer_id, orderDate, notes);
->>>>>>> 74389759
         if (result.success) {
             return res.status(201).json(result);
         }
@@ -757,7 +748,6 @@
             res.status(404).json(finalResult);
         }
         return res.status(201).json(finalResult);
-<<<<<<< HEAD
 
     } catch (error) {
         console.error('Error creating STI results:', error);
@@ -774,8 +764,6 @@
         const { sti_result_items, is_testing_completed, diagnosis, is_confirmed, medical_notes } = req.body;
         const orderId = req.params.orderId;
         const user = req.user as any;
-=======
->>>>>>> 74389759
 
         const result = await StiService.saveOrUpdateResult(
             orderId,
@@ -799,7 +787,6 @@
     }
 });
 
-<<<<<<< HEAD
 //save diagnosis and medical notes
 router.patch('/sti-result/result-id/:resultId', authenticateToken, authorizeRoles('staff', 'admin', 'consultant'), async (req: Request, res: Response) => {
     try {
@@ -811,27 +798,10 @@
             resultId,
             user,
             diagnosis,
-=======
-  
-router.patch('/sti-result/:orderId', authenticateToken, authorizeRoles('staff', 'admin', 'consultant'), async (req: Request, res: Response) => {
-    try {
-        const { sti_result_items, is_testing_completed, diagnosis, is_confirmed, medical_notes } = req.body;
-        const orderId = req.params.orderId;
-        const user = req.user as any;
-
-        const result = await StiService.saveOrUpdateResult(
-            orderId,
-            user,
-            sti_result_items,
-            is_testing_completed,
-            diagnosis,
-            is_confirmed,
->>>>>>> 74389759
             medical_notes
         );
         if (result.success){
             return res.status(200).json(result);
-<<<<<<< HEAD
         }
         if (result.message === 'Result id not found'){
             return res.status(400).json(result)
@@ -882,27 +852,11 @@
     }
 );
   
-=======
-        }
-        return (result.message === 'Only staff can enter test results') ? res.status(403).json(result) : res.status(404).json(result);
-    } catch (error) {
-        console.error('Error saving STI results:', error);
-        return res.status(500).json({
-            success: false,
-            message: 'Internal server error'
-        });
-    }
-});
->>>>>>> 74389759
 
 router.patch('/sti-result/:orderId/completed', authenticateToken, authorizeRoles('staff', 'admin', 'consultant'), async (req: Request, res: Response) =>{
     try {
         const orderId = req.params.orderId;
         const result = await StiResultRepository.completedResult(orderId);
-<<<<<<< HEAD
-=======
-        console.log(result);
->>>>>>> 74389759
         if (!result) {
             return res.status(404).json({ success: false, message: 'Result not found' });
         }
@@ -911,7 +865,6 @@
         console.error('Error updating result:', error);
         return res.status(500).json({ success: false, message: 'Internal server error' });
     }
-<<<<<<< HEAD
 })
 
 router.patch('/sti-result/result-id/:resultId/completed', authenticateToken, authorizeRoles('staff', 'admin', 'consultant'), async (req: Request, res: Response) =>{
@@ -927,10 +880,6 @@
         return res.status(500).json({ success: false, message: 'Internal server error' });
     }
 })
-=======
-}
-)
->>>>>>> 74389759
 
 router.get('/sti-test/:orderId', authenticateToken, async (req: Request, res: Response) => {
   try {
@@ -1025,17 +974,12 @@
 router.get('/sti-result/:orderId', authenticateToken, authorizeRoles('staff', 'admin', 'customer','consultant'), async (req: Request, res: Response) => {
     try {
         const orderId = req.params.orderId;
-<<<<<<< HEAD
-        const userId = req.jwtUser.userId;
-=======
->>>>>>> 74389759
         if (!orderId || orderId.trim() === '' || orderId === 'undefined') {
             return res.status(400).json({
                 success: false,
                 message: 'Invalid order ID'
             });
         }
-<<<<<<< HEAD
         const order = await StiOrderRepository.findOrderById(orderId);
         if (!order){
             return{
@@ -1046,8 +990,7 @@
         if (!order.consultant_id) {
             return res.status(403).json({ success: false, message: 'Consultant id is not found' });
         }
-=======
->>>>>>> 74389759
+
 
         const result = await StiService.getStiResultByOrderId(orderId);
         if (!result.success){
