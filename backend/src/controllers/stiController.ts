--- conflicted
+++ resolved
@@ -269,11 +269,7 @@
 });
 
 //create orders                                         (post)
-<<<<<<< HEAD
 router.post('/createStiOrder', validateStiOrder, authenticateToken, authorizeRoles('customer'), stiAuditLogger('StiOrder', 'Create StiOrder'), async (req: Request, res: Response) => {
-=======
-router.post('/createStiOrder', authenticateToken, authorizeRoles('customer'), stiAuditLogger('StiOrder', 'Create StiOrder'), async (req: Request, res: Response) => {
->>>>>>> 71fc2b68
     try {
         const customer_id = (req.jwtUser as JWTPayload).userId;
         const {sti_package_id, sti_test_ids, order_date, notes} = req.body;
@@ -398,36 +394,7 @@
     }
 });
 
-<<<<<<< HEAD
 router.get('/getAllAuditLogs', authenticateToken, authorizeRoles('admin'), async (req: Request, res: Response) => {
-=======
-//xử lý order_status
-router.patch('/cancelOrder/:id', authenticateToken, authorizeRoles('customer', 'staff', 'admin'), stiAuditLogger('StiOrder', 'Update OrderStatus'), async (req: Request, res: Response) => {
-    const orderId = req.params.id;
-    const userId = (req.user as any).userId;
-
-    try {
-        const result = await StiService.cancelOrder(orderId, userId);
-        if (!result.success) {
-            res.status(200).json(result);
-        } else if (result.message === 'Order not found') {
-            res.status(404).json(result);
-        } else if (result.message === 'You are not allowed to cancel this order') {
-            res.status(403).json(result);
-        } else if (result.message === 'Only Pending orders can be canceled') {
-            res.status(400).json(result);
-        }
-
-    } catch (error) {
-        return res.status(500).json({   
-            success: false, 
-            message: 'Server error'
-        });
-    }
-});
-
-router.patch('/updateOrderStatus/:id', authenticateToken, authorizeRoles('staff', 'admin'), stiAuditLogger('StiOrder', 'Update OrderStatus'), async (req, res) => {
->>>>>>> 71fc2b68
     try {
         const result = await StiService.getAllAuditLog();
         if (!result.success)
