--- conflicted
+++ resolved
@@ -3,11 +3,7 @@
 import { authenticateToken, authorizeRoles } from '../middlewares/jwtMiddleware';
 import { IStiTest, StiTest } from '../models/StiTest';
 import { StiService } from '../services/stiService';
-<<<<<<< HEAD
-import { validateStiTest, validateStiPackage, validateStiOrder, validateStatusUpdate } from '../middlewares/stiValidation';
-=======
 import { validateStiTest, validateStiPackage, validateStiOrderUpdate, validateStiOrderCreate } from '../middlewares/stiValidation';
->>>>>>> 7d30db80
 import { IStiPackage, StiPackage } from '../models/StiPackage';
 import { JWTPayload } from '../utils/jwtUtils';
 import { StiTestScheduleRepository } from '../repositories/stiTestScheduleRepository';
@@ -499,30 +495,7 @@
 });
 
 //update order by id
-<<<<<<< HEAD
-router.patch('/updateStiOrder/:id', authenticateToken, authorizeRoles('customer', 'staff', 'admin', 'consultant'), async (req: Request, res: Response, next: NextFunction) => {
-    // Fetch current order để validate status transition
-    try {
-        const orderId = req.params.id;
-        const currentOrder = await StiOrderRepository.findOrderById(orderId);
-        if (!currentOrder) {
-            return res.status(404).json({
-                success: false,
-                message: 'Order not found'
-            });
-        }
-        req.currentOrder = currentOrder;
-        next();
-    } catch (error) {
-        return res.status(500).json({
-            success: false,
-            message: 'Error fetching order'
-        });
-    }
-}, validateStatusUpdate, stiAuditLogger('StiOrder', 'Update Order'), async (req: Request, res: Response) => {
-=======
 router.patch('/updateStiOrder/:id', validateStiOrderUpdate, authenticateToken, authorizeRoles('customer', 'staff', 'admin', 'consultant'), stiAuditLogger('StiOrder', 'Update Order'), async (req: Request, res: Response) => {
->>>>>>> 7d30db80
     const orderId = req.params.id;
     const userId = (req.user as any).userId;
     const role = (req.user as any).role;
