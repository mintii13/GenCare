--- conflicted
+++ resolved
@@ -1,51 +1,35 @@
 [
   {
-<<<<<<< HEAD
-    "sti_test_id": "60c72b2f9b1d8c0f9c8e1234",
-    "sti_test_name": "Xét nghiệm HIV",
-=======
-    "sti_test_name": "HIV Blood Test",
->>>>>>> 3b6988b5
+    "sti_test_name": "Xét nghiệm máu HIV",
     "sti_test_code": "STI-VIR-BLD-HIV",
     "description": "Xét nghiệm phát hiện virus HIV trong máu. Kết quả chính xác sau 3 tháng phơi nhiễm.",
     "price": 500000,
     "duration": "2 ngày",
     "isActive": true,
     "category": "viral",
-    "sti_test_type": "blood"
+    "sti_test_type": "máu"
   },
   {
-<<<<<<< HEAD
-    "sti_test_id": "60c72b3a9b1d8c0f9c8e5678",
-    "sti_test_name": "Xét nghiệm Chlamydia",
-=======
-    "sti_test_name": "Chlamydia Urine Test",
->>>>>>> 3b6988b5
-    "sti_test_code": "STI-BAC-URN-CHL",
+    "sti_test_name": "Xét nghiệm nước tiểu Chlamydia",
+    "sti_test_code": "STI-BAC-URN-CHLAMYDIA",
     "description": "Phát hiện vi khuẩn Chlamydia trachomatis trong mẫu nước tiểu. Xét nghiệm không đau và cho kết quả nhanh.",
     "price": 350000,
     "duration": "1 ngày",
     "isActive": true,
     "category": "bacterial",
-    "sti_test_type": "urine"
+    "sti_test_type": "nước tiểu"
   },
   {
-<<<<<<< HEAD
-    "sti_test_id": "60c72b4f9b1d8c0f9c8e9012",
-    "sti_test_name": "Xét nghiệm Trichomoniasis",
-=======
-    "sti_test_name": "Trichomoniasis Swab Test",
->>>>>>> 3b6988b5
+    "sti_test_name": "Xét nghiệm phết Trichomonas",
     "sti_test_code": "STI-PAR-SWB-TRI",
     "description": "Xác định ký sinh trùng Trichomonas vaginalis bằng mẫu phết. Xét nghiệm chuyên biệt cho bệnh lây truyền qua đường tình dục.",
     "price": 400000,
     "duration": "2 ngày",
     "isActive": true,
     "category": "parasitic",
-    "sti_test_type": "swab"
+    "sti_test_type": "dịch tiết"
   },
   {
-    "sti_test_id": "60c72b5a9b1d8c0f9c8e3456",
     "sti_test_name": "Xét nghiệm Viêm gan B",
     "sti_test_code": "STI-VIR-BLD-HBV",
     "description": "Phát hiện virus viêm gan B (HBV) trong máu. Bao gồm cả kháng nguyên và kháng thể.",
@@ -53,10 +37,9 @@
     "duration": "2 ngày",
     "isActive": true,
     "category": "viral",
-    "sti_test_type": "blood"
+    "sti_test_type": "máu"
   },
   {
-    "sti_test_id": "60c72b6b9b1d8c0f9c8e7890",
     "sti_test_name": "Xét nghiệm Viêm gan C",
     "sti_test_code": "STI-VIR-BLD-HCV",
     "description": "Phát hiện virus viêm gan C (HCV) trong máu. Xét nghiệm chính xác sau 6 tuần phơi nhiễm.",
@@ -64,10 +47,9 @@
     "duration": "2 ngày",
     "isActive": true,
     "category": "viral",
-    "sti_test_type": "blood"
+    "sti_test_type": "máu"
   },
   {
-    "sti_test_id": "60c72b7c9b1d8c0f9c8e2345",
     "sti_test_name": "Xét nghiệm Giang mai",
     "sti_test_code": "STI-BAC-BLD-SYP",
     "description": "Phát hiện xoắn khuẩn Treponema pallidum gây bệnh giang mai. Xét nghiệm máu chính xác và nhanh chóng.",
@@ -75,10 +57,9 @@
     "duration": "1 ngày",
     "isActive": true,
     "category": "bacterial",
-    "sti_test_type": "blood"
+    "sti_test_type": "máu"
   },
   {
-    "sti_test_id": "60c72b8d9b1d8c0f9c8e6789",
     "sti_test_name": "Xét nghiệm Lậu",
     "sti_test_code": "STI-BAC-URN-GON",
     "description": "Phát hiện vi khuẩn Neisseria gonorrhoeae trong mẫu nước tiểu. Xét nghiệm không đau và cho kết quả nhanh.",
@@ -86,10 +67,9 @@
     "duration": "1 ngày",
     "isActive": true,
     "category": "bacterial",
-    "sti_test_type": "urine"
+    "sti_test_type": "nước tiểu"
   },
   {
-    "sti_test_id": "60c72b9e9b1d8c0f9c8e0123",
     "sti_test_name": "Xét nghiệm HPV",
     "sti_test_code": "STI-VIR-SWB-HPV",
     "description": "Phát hiện virus HPV (Human Papillomavirus) bằng mẫu phết. Xét nghiệm quan trọng trong phòng ngừa ung thư cổ tử cung.",
@@ -97,6 +77,6 @@
     "duration": "3 ngày",
     "isActive": true,
     "category": "viral",
-    "sti_test_type": "swab"
+    "sti_test_type": "dịch tiết"
   }
 ]