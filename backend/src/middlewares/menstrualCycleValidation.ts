import Joi from 'joi';
import { Request, Response, NextFunction } from 'express';

export const menstrualCycleSchema = Joi.object({
<<<<<<< HEAD
    period_days: Joi.array()
        .items(Joi.string().isoDate().required())
        .min(1)
        .max(10)
        .required()
        .messages({
            'array.base': 'period_days phải là một mảng',
            'array.empty': 'Cần có ít nhất một ngày kinh nguyệt',
            'array.min': 'Cần có ít nhất một ngày kinh nguyệt',
            'array.max': 'Không được vượt quá 10 ngày kinh nguyệt',
            'any.required': 'period_days là bắt buộc',
            'string.isoDate': 'Định dạng ngày không hợp lệ (cần ISO date format)'
        }),
    notes: Joi.string().optional().messages({
        'string.max': 'Ghi chú không được vượt quá 3000 ký tự'
=======
    notes: Joi.string().max(500).optional().messages({
        'string.max': 'Ghi chú không được vượt quá 500 ký tự'
    }),
    period_days: Joi.array().items(
        Joi.string()
            .pattern(/^\d{4}-\d{2}-\d{2}$/) // Định dạng YYYY-MM-DD
            .message('Ngày phải có định dạng YYYY-MM-DD')
    ).optional().messages({
        'array.base': 'period_days phải là một mảng'
>>>>>>> 3dcc540b
    })
});

export const validateMenstrualCycle = (req: Request, res: Response, next: NextFunction) => {
    const { error } = menstrualCycleSchema.validate(req.body, { abortEarly: false });
    if (error) {
      return res.status(400).json({
        success: false,
        message: 'Dữ liệu không hợp lệ',
        errors: error.details.map(err => err.message)
      });
    }
    next();
}<|MERGE_RESOLUTION|>--- conflicted
+++ resolved
@@ -2,9 +2,15 @@
 import { Request, Response, NextFunction } from 'express';
 
 export const menstrualCycleSchema = Joi.object({
-<<<<<<< HEAD
     period_days: Joi.array()
-        .items(Joi.string().isoDate().required())
+        .items(
+            Joi.string()
+                .pattern(/^[0-9]{4}-[0-9]{2}-[0-9]{2}$/) // Định dạng YYYY-MM-DD
+                .required()
+                .messages({
+                    'string.pattern.base': 'Ngày phải có định dạng YYYY-MM-DD',
+                })
+        )
         .min(1)
         .max(10)
         .required()
@@ -14,22 +20,10 @@
             'array.min': 'Cần có ít nhất một ngày kinh nguyệt',
             'array.max': 'Không được vượt quá 10 ngày kinh nguyệt',
             'any.required': 'period_days là bắt buộc',
-            'string.isoDate': 'Định dạng ngày không hợp lệ (cần ISO date format)'
         }),
     notes: Joi.string().optional().messages({
-        'string.max': 'Ghi chú không được vượt quá 3000 ký tự'
-=======
-    notes: Joi.string().max(500).optional().messages({
-        'string.max': 'Ghi chú không được vượt quá 500 ký tự'
+        'string.max': 'Ghi chú không được vượt quá 500 ký tự',
     }),
-    period_days: Joi.array().items(
-        Joi.string()
-            .pattern(/^\d{4}-\d{2}-\d{2}$/) // Định dạng YYYY-MM-DD
-            .message('Ngày phải có định dạng YYYY-MM-DD')
-    ).optional().messages({
-        'array.base': 'period_days phải là một mảng'
->>>>>>> 3dcc540b
-    })
 });
 
 export const validateMenstrualCycle = (req: Request, res: Response, next: NextFunction) => {
