import Joi, { valid } from 'joi';
import { Request, Response, NextFunction } from 'express';
import dayjs from 'dayjs';
import { OrderStatus, IStiOrder } from '../models/StiOrder';

// Extend Request interface để thêm currentOrder
declare global {
  namespace Express {
    interface Request {
      currentOrder?: IStiOrder;
    }
  }
}

const objectId = Joi.string()
  .pattern(/^[0-9a-fA-F]{24}$/)
  .message('ID không hợp lệ. Phải là ObjectId hợp lệ (24 ký tự hex).');

export const stiPackageSchema = Joi.object({
  sti_package_name: Joi.string().trim().required().messages({
    'string.empty': 'Tên gói không được để trống',
    'any.required': 'Tên gói là bắt buộc'
  }),

  sti_package_code: Joi.string().trim().uppercase().pattern(/^STI-[A-Z0-9\-]+$/).required().messages({
    'string.empty': 'Mã gói không được để trống',
    'any.required': 'Mã gói là bắt buộc',
    'string.pattern.base': 'Mã gói phải theo định dạng: STI-XXXX'
  }),

  price: Joi.number().min(0).required().messages({
    'number.base': 'Giá phải là số',
    'number.min': 'Giá không được âm',
    'any.required': 'Giá là bắt buộc'
  }),

  description: Joi.string().trim().required().messages({
    'string.empty': 'Mô tả không được để trống',
    'any.required': 'Mô tả là bắt buộc'
  }),

  is_active: Joi.boolean().optional(),

  createdBy: objectId.required().messages({
    'any.required': 'Người tạo là bắt buộc'
  }),

  sti_test_ids: Joi.array().items(objectId).optional().messages({
    'string.pattern.base': 'ID trong danh sách xét nghiệm không hợp lệ'
  })
});

export const validateStiPackage = (req: Request, res: Response, next: NextFunction) => {
  const { error } = stiPackageSchema.validate(req.body, { abortEarly: false });
  if (error) {
    return res.status(400).json({
      success: false,
      message: 'Dữ liệu không hợp lệ',
      errors: error.details.map(err => err.message)
    });
  }
  next();
}
export const stiTestSchema = Joi.object({
  sti_test_name: Joi.string().required().messages({
    'any.required': 'Tên xét nghiệm là bắt buộc',
    'string.empty': 'Tên xét nghiệm không được để trống'
  }),

  sti_test_code: Joi.string()
    .pattern(/^STI-(VIR|BAC|PAR)-(BLD|URN|SWB)-[A-Z0-9]+$/)
    .required()
    .messages({
      'any.required': 'Mã xét nghiệm là bắt buộc',
      'string.pattern.base': 'Mã xét nghiệm phải theo định dạng: STI-loại-mẫu-code, ví dụ: STI-VIR-BLD-HIV'
    }),

  description: Joi.string().required().messages({
    'any.required': 'Mô tả là bắt buộc',
    'string.empty': 'Mô tả không được để trống'
  }),

  price: Joi.number().min(0).required().messages({
    'any.required': 'Giá là bắt buộc',
    'number.base': 'Giá phải là số',
    'number.min': 'Giá không được âm'
  }),

  is_active: Joi.boolean().optional(),

<<<<<<< HEAD
    sti_test_type: Joi.string().valid('blood', 'urine', 'swab').required().messages({
      'any.only': 'Loại mẫu phải là blood, urine hoặc swab',
      'any.required': 'Loại mẫu là bắt buộc'
    })
=======
  category: Joi.string().valid('bacterial', 'viral', 'parasitic').required().messages({
    'any.only': 'Loại phải là bacterial, viral hoặc parasitic',
    'any.required': 'Loại là bắt buộc'
  }),

  sti_test_type: Joi.string().valid('máu', 'nước tiểu', 'dịch ngoáy').required().messages({
    'any.only': 'Loại mẫu phải là máu, nước tiểu hoặc dịch ngoáy',
    'any.required': 'Loại mẫu là bắt buộc'
  })
>>>>>>> 82dbe4cc
});

export const validateStiTest = (req: Request, res: Response, next: NextFunction) => {
  const { error } = stiTestSchema.validate(req.body, { abortEarly: false });
  if (error) {
    return res.status(400).json({
      success: false,
      message: 'Dữ liệu không hợp lệ',
      errors: error.details.map(err => err.message)
    });
  }
  next();
}

export const stiOrderCreateSchema = Joi.object({
  order_date: Joi.date().required().custom((value, helpers) => {
    const today = dayjs().startOf('day');
    const inputDate = dayjs(value).startOf('day');

    if (!inputDate.isAfter(today)) {
      return helpers.error('date.futureOnly');
    }

    return value;
  }).messages({
    'date.base': 'Ngày đặt không hợp lệ',
    'any.required': 'Ngày đặt là bắt buộc'
  }),

  notes: Joi.string().max(500).allow('').optional().messages({
    'string.max': 'Ghi chú không được vượt quá 500 ký tự'
  })
})

export const validateStiOrderCreate = (req: Request, res: Response, next: NextFunction) => {
  const { error } = stiOrderCreateSchema.validate(req.body, { abortEarly: false });
  if (error) {
    return res.status(400).json({
      success: false,
      message: 'Dữ liệu không hợp lệ',
      errors: error.details.map(err => err.message)
    });
  }
  next();
}

const validTransitionsForUpdate: Record<OrderStatus, OrderStatus[]> = {
  Booked: ['Accepted', 'Canceled'],
  Accepted: ['Processing', 'Canceled'],
  Processing: ['SpecimenCollected'],
  SpecimenCollected: ['Testing'],
  Testing: ['Completed'],
  Completed: [],
  Canceled: [],
};

export const stiOrderUpdateSchema = Joi.object({
  customer_id: objectId.optional().messages({
    'string.pattern.base': 'Customer ID không hợp lệ'
  }),

  consultant_id: objectId.allow(null).optional().messages({
    'string.pattern.base': 'Consultant ID không hợp lệ'
  }),

  staff_id: objectId.allow(null).optional().messages({
    'string.pattern.base': 'Staff ID không hợp lệ'
  }),

  sti_package_id: objectId.allow(null).optional().messages({
    'string.pattern.base': 'STI Package ID không hợp lệ',
  }),

  sti_test_items: Joi.array().items(objectId).optional().messages({
    'array.base': 'STI Test Items phải là một mảng',
  }),

  order_date: Joi.date().optional().custom((value, helpers) => {
    const today = dayjs().startOf('day');
    const inputDate = dayjs(value).startOf('day');

    if (!inputDate.isAfter(today)) {
      return helpers.error('date.futureOnly');
    }

    return value;
  }).messages({
    'date.base': 'Ngày đặt không hợp lệ',
    'any.required': 'Ngày đặt là bắt buộc',
    'date.futureOnly': 'Ngày đặt phải sau hôm nay'
  }),

  order_status: Joi.string().optional().messages({
    'any.only': 'Trạng thái đơn hàng không hợp lệ'
  }),

  is_paid: Joi.boolean()
    .optional()
    .messages({
      'boolean.base': 'Trạng thái thanh toán phải là true hoặc false'
    }),

  total_amount: Joi.number().min(0).optional().messages({
    'number.base': 'Tổng tiền phải là số',
    'number.min': 'Tổng tiền không được âm',
    'any.required': 'Tổng tiền là bắt buộc'
  }),

  notes: Joi.string().max(500).allow('').optional().messages({
    'string.max': 'Ghi chú không được vượt quá 500 ký tự'
  })
});

export const validateStiOrderUpdate = (req: Request, res: Response, next: NextFunction) => {
  const { error } = stiOrderUpdateSchema.validate(req.body, { abortEarly: false });
  if (error) {
    return res.status(400).json({
      success: false,
      message: 'Dữ liệu không hợp lệ',
      errors: error.details.map(err => err.message)
    });
  }
  next();
}

// ====================== LOGIC RÀNG BUỘC TRẠNG THÁI ======================

/**
 * Các trạng thái đơn hàng có thể chuyển đổi
 */
export const validTransitions: Record<OrderStatus, OrderStatus[]> = {
<<<<<<< HEAD
    Booked: ['Accepted', 'Canceled'],
    Accepted: ['Processing', 'Canceled'],
    Processing: ['SpecimenCollected'],
    SpecimenCollected: ['Testing'],
    Testing: ['Completed'],
    Completed: [],
    Canceled: [],
=======
  Booked: ['Accepted', 'Canceled'],
  Accepted: ['Processing', 'Canceled'],
  Processing: ['SpecimenCollected'],
  SpecimenCollected: ['Testing'],
  Testing: ['Completed'],
  Completed: [],
  Canceled: [],
};

/**
 * Ràng buộc giữa trạng thái đơn hàng và trạng thái thanh toán
 */
export const orderPaymentConstraints = {
  // Trạng thái thanh toán bắt buộc theo từng trạng thái đơn hàng
  requiredPaymentStatus: {
    'Booked': ['Pending'],
    'Accepted': ['Pending', 'Paid'],
    'Processing': ['Paid'], // Phải thanh toán mới được xử lý
    'SpecimenCollected': ['Paid'],
    'Testing': ['Paid'],
    'Completed': ['Paid'],
    'Canceled': ['Pending', 'Paid', 'Failed']
  },

  // Trạng thái thanh toán có thể chuyển đổi
  validPaymentTransitions: {
    'Pending': ['Paid', 'Failed'],
    'Paid': [], // Không thể chuyển từ Paid sang trạng thái khác
    'Failed': ['Pending', 'Paid']
  },

  // Ràng buộc đặc biệt
  specialRules: {
    // Không thể hủy đơn hàng đã thanh toán thành công
    cannotCancelPaidOrder: true,
    // Phải thanh toán trước khi chuyển sang Processing
    mustPayBeforeProcessing: true,
    // Đơn hàng Completed không thể thay đổi payment status
    completedOrderPaymentLocked: true
  }
};

/**
 * Kiểm tra tính hợp lệ của việc chuyển đổi trạng thái đơn hàng
 */
export const validateOrderStatusTransition = (
  currentStatus: OrderStatus,
  newStatus: OrderStatus,
  currentPaymentStatus: string,
  newPaymentStatus?: string
): { valid: boolean; message?: string } => {
  // Kiểm tra chuyển đổi trạng thái đơn hàng
  const allowedTransitions = validTransitions[currentStatus];
  if (!allowedTransitions.includes(newStatus)) {
    return {
      valid: false,
      message: `Không thể chuyển từ trạng thái "${currentStatus}" sang "${newStatus}". Chỉ có thể chuyển sang: ${allowedTransitions.join(', ')}`
    };
  }

  // Kiểm tra ràng buộc thanh toán
  const finalPaymentStatus = newPaymentStatus || currentPaymentStatus;
  const allowedPaymentStatuses = orderPaymentConstraints.requiredPaymentStatus[newStatus];

  if (!allowedPaymentStatuses.includes(finalPaymentStatus)) {
    return {
      valid: false,
      message: `Trạng thái đơn hàng "${newStatus}" yêu cầu trạng thái thanh toán phải là: ${allowedPaymentStatuses.join(' hoặc ')}. Hiện tại: ${finalPaymentStatus}`
    };
  }

  // Kiểm tra rule đặc biệt: Không thể hủy đơn hàng đã thanh toán
  if (newStatus === 'Canceled' && currentPaymentStatus === 'Paid' && orderPaymentConstraints.specialRules.cannotCancelPaidOrder) {
    return {
      valid: false,
      message: 'Không thể hủy đơn hàng đã thanh toán thành công'
    };
  }

  return { valid: true };
};

/**
 * Kiểm tra tính hợp lệ của việc chuyển đổi trạng thái thanh toán
 */
export const validatePaymentStatusTransition = (
  currentPaymentStatus: string,
  newPaymentStatus: string,
  orderStatus: OrderStatus
): { valid: boolean; message?: string } => {
  // Kiểm tra chuyển đổi trạng thái thanh toán
  const allowedTransitions = orderPaymentConstraints.validPaymentTransitions[currentPaymentStatus as keyof typeof orderPaymentConstraints.validPaymentTransitions];
  if (!allowedTransitions.includes(newPaymentStatus)) {
    return {
      valid: false,
      message: `Không thể chuyển trạng thái thanh toán từ "${currentPaymentStatus}" sang "${newPaymentStatus}". Chỉ có thể chuyển sang: ${allowedTransitions.join(', ')}`
    };
  }

  // Kiểm tra rule đặc biệt: Đơn hàng Completed không thể thay đổi payment status
  if (orderStatus === 'Completed' && orderPaymentConstraints.specialRules.completedOrderPaymentLocked) {
    return {
      valid: false,
      message: 'Không thể thay đổi trạng thái thanh toán của đơn hàng đã hoàn thành'
    };
  }

  // Kiểm tra ràng buộc với trạng thái đơn hàng
  const allowedPaymentStatuses = orderPaymentConstraints.requiredPaymentStatus[orderStatus];
  if (!allowedPaymentStatuses.includes(newPaymentStatus)) {
    return {
      valid: false,
      message: `Trạng thái đơn hàng "${orderStatus}" không cho phép trạng thái thanh toán "${newPaymentStatus}". Chỉ cho phép: ${allowedPaymentStatuses.join(', ')}`
    };
  }

  return { valid: true };
};

/**
 * Middleware validation cho việc cập nhật trạng thái đơn hàng
 */
export const validateStatusUpdate = (req: Request, res: Response, next: NextFunction) => {
  const { order_status, payment_status } = req.body;
  const currentOrder = (req as any).currentOrder; // Giả định order hiện tại được attach vào req

  if (!currentOrder) {
    return res.status(400).json({
      success: false,
      message: 'Không tìm thấy thông tin đơn hàng hiện tại'
    });
  }

  // Kiểm tra nếu có thay đổi trạng thái đơn hàng
  if (order_status && order_status !== currentOrder.order_status) {
    const orderValidation = validateOrderStatusTransition(
      currentOrder.order_status,
      order_status,
      currentOrder.payment_status,
      payment_status
    );

    if (!orderValidation.valid) {
      return res.status(400).json({
        success: false,
        message: orderValidation.message
      });
    }
  }

  // Kiểm tra nếu có thay đổi trạng thái thanh toán
  if (payment_status && payment_status !== currentOrder.payment_status) {
    const paymentValidation = validatePaymentStatusTransition(
      currentOrder.payment_status,
      payment_status,
      order_status || currentOrder.order_status
    );

    if (!paymentValidation.valid) {
      return res.status(400).json({
        success: false,
        message: paymentValidation.message
      });
    }
  }

  next();
};

/**
 * Lấy các trạng thái có thể chuyển đổi tiếp theo
 */
export const getAvailableTransitions = (currentOrderStatus: OrderStatus, currentPaymentStatus: string) => {
  const availableOrderStatuses = validTransitions[currentOrderStatus];
  const availablePaymentStatuses = orderPaymentConstraints.validPaymentTransitions[currentPaymentStatus as keyof typeof orderPaymentConstraints.validPaymentTransitions];

  return {
    orderStatuses: availableOrderStatuses,
    paymentStatuses: availablePaymentStatuses,
    constraints: orderPaymentConstraints.requiredPaymentStatus
  };
>>>>>>> 82dbe4cc
};<|MERGE_RESOLUTION|>--- conflicted
+++ resolved
@@ -88,22 +88,15 @@
 
   is_active: Joi.boolean().optional(),
 
-<<<<<<< HEAD
-    sti_test_type: Joi.string().valid('blood', 'urine', 'swab').required().messages({
-      'any.only': 'Loại mẫu phải là blood, urine hoặc swab',
-      'any.required': 'Loại mẫu là bắt buộc'
-    })
-=======
   category: Joi.string().valid('bacterial', 'viral', 'parasitic').required().messages({
     'any.only': 'Loại phải là bacterial, viral hoặc parasitic',
     'any.required': 'Loại là bắt buộc'
   }),
 
-  sti_test_type: Joi.string().valid('máu', 'nước tiểu', 'dịch ngoáy').required().messages({
-    'any.only': 'Loại mẫu phải là máu, nước tiểu hoặc dịch ngoáy',
+  sti_test_type: Joi.string().valid('blood', 'urine', 'swab').required().messages({
+    'any.only': 'Loại mẫu phải là blood, urine hoặc swab',
     'any.required': 'Loại mẫu là bắt buộc'
   })
->>>>>>> 82dbe4cc
 });
 
 export const validateStiTest = (req: Request, res: Response, next: NextFunction) => {
@@ -235,7 +228,6 @@
  * Các trạng thái đơn hàng có thể chuyển đổi
  */
 export const validTransitions: Record<OrderStatus, OrderStatus[]> = {
-<<<<<<< HEAD
     Booked: ['Accepted', 'Canceled'],
     Accepted: ['Processing', 'Canceled'],
     Processing: ['SpecimenCollected'],
@@ -243,187 +235,4 @@
     Testing: ['Completed'],
     Completed: [],
     Canceled: [],
-=======
-  Booked: ['Accepted', 'Canceled'],
-  Accepted: ['Processing', 'Canceled'],
-  Processing: ['SpecimenCollected'],
-  SpecimenCollected: ['Testing'],
-  Testing: ['Completed'],
-  Completed: [],
-  Canceled: [],
-};
-
-/**
- * Ràng buộc giữa trạng thái đơn hàng và trạng thái thanh toán
- */
-export const orderPaymentConstraints = {
-  // Trạng thái thanh toán bắt buộc theo từng trạng thái đơn hàng
-  requiredPaymentStatus: {
-    'Booked': ['Pending'],
-    'Accepted': ['Pending', 'Paid'],
-    'Processing': ['Paid'], // Phải thanh toán mới được xử lý
-    'SpecimenCollected': ['Paid'],
-    'Testing': ['Paid'],
-    'Completed': ['Paid'],
-    'Canceled': ['Pending', 'Paid', 'Failed']
-  },
-
-  // Trạng thái thanh toán có thể chuyển đổi
-  validPaymentTransitions: {
-    'Pending': ['Paid', 'Failed'],
-    'Paid': [], // Không thể chuyển từ Paid sang trạng thái khác
-    'Failed': ['Pending', 'Paid']
-  },
-
-  // Ràng buộc đặc biệt
-  specialRules: {
-    // Không thể hủy đơn hàng đã thanh toán thành công
-    cannotCancelPaidOrder: true,
-    // Phải thanh toán trước khi chuyển sang Processing
-    mustPayBeforeProcessing: true,
-    // Đơn hàng Completed không thể thay đổi payment status
-    completedOrderPaymentLocked: true
-  }
-};
-
-/**
- * Kiểm tra tính hợp lệ của việc chuyển đổi trạng thái đơn hàng
- */
-export const validateOrderStatusTransition = (
-  currentStatus: OrderStatus,
-  newStatus: OrderStatus,
-  currentPaymentStatus: string,
-  newPaymentStatus?: string
-): { valid: boolean; message?: string } => {
-  // Kiểm tra chuyển đổi trạng thái đơn hàng
-  const allowedTransitions = validTransitions[currentStatus];
-  if (!allowedTransitions.includes(newStatus)) {
-    return {
-      valid: false,
-      message: `Không thể chuyển từ trạng thái "${currentStatus}" sang "${newStatus}". Chỉ có thể chuyển sang: ${allowedTransitions.join(', ')}`
-    };
-  }
-
-  // Kiểm tra ràng buộc thanh toán
-  const finalPaymentStatus = newPaymentStatus || currentPaymentStatus;
-  const allowedPaymentStatuses = orderPaymentConstraints.requiredPaymentStatus[newStatus];
-
-  if (!allowedPaymentStatuses.includes(finalPaymentStatus)) {
-    return {
-      valid: false,
-      message: `Trạng thái đơn hàng "${newStatus}" yêu cầu trạng thái thanh toán phải là: ${allowedPaymentStatuses.join(' hoặc ')}. Hiện tại: ${finalPaymentStatus}`
-    };
-  }
-
-  // Kiểm tra rule đặc biệt: Không thể hủy đơn hàng đã thanh toán
-  if (newStatus === 'Canceled' && currentPaymentStatus === 'Paid' && orderPaymentConstraints.specialRules.cannotCancelPaidOrder) {
-    return {
-      valid: false,
-      message: 'Không thể hủy đơn hàng đã thanh toán thành công'
-    };
-  }
-
-  return { valid: true };
-};
-
-/**
- * Kiểm tra tính hợp lệ của việc chuyển đổi trạng thái thanh toán
- */
-export const validatePaymentStatusTransition = (
-  currentPaymentStatus: string,
-  newPaymentStatus: string,
-  orderStatus: OrderStatus
-): { valid: boolean; message?: string } => {
-  // Kiểm tra chuyển đổi trạng thái thanh toán
-  const allowedTransitions = orderPaymentConstraints.validPaymentTransitions[currentPaymentStatus as keyof typeof orderPaymentConstraints.validPaymentTransitions];
-  if (!allowedTransitions.includes(newPaymentStatus)) {
-    return {
-      valid: false,
-      message: `Không thể chuyển trạng thái thanh toán từ "${currentPaymentStatus}" sang "${newPaymentStatus}". Chỉ có thể chuyển sang: ${allowedTransitions.join(', ')}`
-    };
-  }
-
-  // Kiểm tra rule đặc biệt: Đơn hàng Completed không thể thay đổi payment status
-  if (orderStatus === 'Completed' && orderPaymentConstraints.specialRules.completedOrderPaymentLocked) {
-    return {
-      valid: false,
-      message: 'Không thể thay đổi trạng thái thanh toán của đơn hàng đã hoàn thành'
-    };
-  }
-
-  // Kiểm tra ràng buộc với trạng thái đơn hàng
-  const allowedPaymentStatuses = orderPaymentConstraints.requiredPaymentStatus[orderStatus];
-  if (!allowedPaymentStatuses.includes(newPaymentStatus)) {
-    return {
-      valid: false,
-      message: `Trạng thái đơn hàng "${orderStatus}" không cho phép trạng thái thanh toán "${newPaymentStatus}". Chỉ cho phép: ${allowedPaymentStatuses.join(', ')}`
-    };
-  }
-
-  return { valid: true };
-};
-
-/**
- * Middleware validation cho việc cập nhật trạng thái đơn hàng
- */
-export const validateStatusUpdate = (req: Request, res: Response, next: NextFunction) => {
-  const { order_status, payment_status } = req.body;
-  const currentOrder = (req as any).currentOrder; // Giả định order hiện tại được attach vào req
-
-  if (!currentOrder) {
-    return res.status(400).json({
-      success: false,
-      message: 'Không tìm thấy thông tin đơn hàng hiện tại'
-    });
-  }
-
-  // Kiểm tra nếu có thay đổi trạng thái đơn hàng
-  if (order_status && order_status !== currentOrder.order_status) {
-    const orderValidation = validateOrderStatusTransition(
-      currentOrder.order_status,
-      order_status,
-      currentOrder.payment_status,
-      payment_status
-    );
-
-    if (!orderValidation.valid) {
-      return res.status(400).json({
-        success: false,
-        message: orderValidation.message
-      });
-    }
-  }
-
-  // Kiểm tra nếu có thay đổi trạng thái thanh toán
-  if (payment_status && payment_status !== currentOrder.payment_status) {
-    const paymentValidation = validatePaymentStatusTransition(
-      currentOrder.payment_status,
-      payment_status,
-      order_status || currentOrder.order_status
-    );
-
-    if (!paymentValidation.valid) {
-      return res.status(400).json({
-        success: false,
-        message: paymentValidation.message
-      });
-    }
-  }
-
-  next();
-};
-
-/**
- * Lấy các trạng thái có thể chuyển đổi tiếp theo
- */
-export const getAvailableTransitions = (currentOrderStatus: OrderStatus, currentPaymentStatus: string) => {
-  const availableOrderStatuses = validTransitions[currentOrderStatus];
-  const availablePaymentStatuses = orderPaymentConstraints.validPaymentTransitions[currentPaymentStatus as keyof typeof orderPaymentConstraints.validPaymentTransitions];
-
-  return {
-    orderStatuses: availableOrderStatuses,
-    paymentStatuses: availablePaymentStatuses,
-    constraints: orderPaymentConstraints.requiredPaymentStatus
-  };
->>>>>>> 82dbe4cc
 };