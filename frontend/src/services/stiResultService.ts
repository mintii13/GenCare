--- conflicted
+++ resolved
@@ -8,10 +8,7 @@
   sti_test_id: string;
   result: {
     sample_type: TestTypes;
-<<<<<<< HEAD
     is_testing_completed?: boolean; // Thêm field này nếu backend hỗ trợ
-=======
->>>>>>> 74389759
     urine?: {
       color?: 'light yellow' | 'clear' | 'dark yellow to orange' | 'dark brown' | 'pink or red' | 'blue or green' | 'black';
       clarity?: 'clearly' | 'cloudy';
@@ -196,23 +193,6 @@
     }
   }
 
-  /**
-   * Đồng bộ sample từ order
-   */
-  static async syncSampleFromOrder(orderId: string): Promise<StiResultResponse> {
-    try {
-      const response = await apiClient.patch(`/sti/sti-result/sync-sample?orderId=${orderId}`);
-      return response.data as StiResultResponse;
-    } catch (error: unknown) {
-      console.error('Error syncing sample from order:', error);
-      return {
-        success: false, 
-        message: (error as { response?: { data?: { message?: string } } }).response?.data?.message || 'Lỗi khi đồng bộ sample từ order'
-      };
-    }
-  }
-
-<<<<<<< HEAD
   static async deleteStiResult(orderId: string): Promise<StiResultResponse> {
     try {
       const response = await apiClient.delete(`${API.STI.DELETE_STI_RESULT(orderId)}`);
@@ -270,20 +250,6 @@
       return {
         success: false,
         message: error.response?.data?.message || 'Lỗi khi lấy thống kê kết quả STI'
-=======
-  /**
-   * Gửi mail thông báo kết quả
-   */
-  static async notifyResult(resultId: string): Promise<StiResultResponse> {
-    try {
-      const response = await apiClient.post(`/sti/sti-result/notify?result_id=${resultId}`);
-      return response.data as StiResultResponse;
-    } catch (error: unknown) {
-      console.error('Error notifying result:', error);
-      return {
-        success: false,
-        message: (error as { response?: { data?: { message?: string } } }).response?.data?.message || 'Lỗi khi gửi thông báo kết quả'
->>>>>>> 74389759
       };
     }
   }
