--- conflicted
+++ resolved
@@ -169,17 +169,11 @@
     GET_SCHEDULE: (userId: string) => `/pill-tracking/${userId}`,//108
     UPDATE_SCHEDULE: '/pill-tracking',//109
     TAKE_PILL: (scheduleId: string) => `/pill-tracking/mark-as-taken/${scheduleId}`,//110
-<<<<<<< HEAD
     CLEAR_SCHEDULES: '/pill-tracking/clear',//111
     TEST_REMINDER: '/pill-tracking/test-reminder',//112
-    // WEEKLY: '/pill-tracking/weekly',//112
-    // MONTHLY: '/pill-tracking/monthly',//113
-    // STATISTICS: '/pill-tracking/statistics'//114
-=======
-    // WEEKLY: '/pill-tracking/weekly',//111
-    // MONTHLY: '/pill-tracking/monthly',//112
-    // STATISTICS: '/pill-tracking/statistics'//113
->>>>>>> 19b19df0
+    // WEEKLY: '/pill-tracking/weekly',//113
+    // MONTHLY: '/pill-tracking/monthly',//114
+    // STATISTICS: '/pill-tracking/statistics'//115
   },
 
   // ----------------------- STI (TESTS, PACKAGES, ORDERS) --------------------
