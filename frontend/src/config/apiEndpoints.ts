--- conflicted
+++ resolved
@@ -225,7 +225,6 @@
     UPDATE_ORDER_STATUS: (id: string) => `/sti/order/${id}/status`, // Backend uses PATCH method//137
     // STI Results - NEW ENDPOINTS
     CREATE_STI_RESULT: (id: string) => `/sti/sti-result/${id}`,
-<<<<<<< HEAD
     GET_STI_RESULT: (id: string) => `/sti/sti-result/${id}`,
     GET_ALL_RESULTS_PAGINATED: `/sti/sti-results`,                        //chưa có
     UPDATE_STI_RESULT: (id: string) => `/sti/sti-result/${id}`,
@@ -239,14 +238,6 @@
     CONFIRMED_STI_RESULT: (id: string) => `/sti/sti-result/is-confirmed/${id}`,           //id là result id
     EXPORT_STI_RESULTS: '/api/sti-results/export',                  //chưa có
     GET_STI_STATS: '/api/sti-results/statistics',
-=======
-    GET_STI_RESULT: (id: string) => `/sti/sti-result/${id}`,//139
-    UPDATE_STI_RESULT: (id: string) => `/sti/sti-result/${id}`,//140
-    GET_TESTS_FROM_ORDER: (id: string) => `/sti/sti-test/${id}`,
-    GET_NONUPDATED_TESTS_FROM_ORDER: (id: string) => `/sti/sti-test/non-updated/${id}`,
-    SAVE_STI_RESULT: (id: string) => `/sti/sti-result/${id}`,
-    COMPLETED_STI_RESULT: (id: string) => `/sti/sti-result/${id}/completed`,
->>>>>>> 74389759
     // Customer STI Results
     MY_STI_RESULTS: '/sti/my-results',//143
     MY_STI_RESULT: (orderId: string) => `/sti/my-result/${orderId}`,//144
@@ -283,12 +274,9 @@
   Payment:{
     CREATE_PAYMENT: (id: string) =>  `/payment/create/${id}`,
     MOMO_IPN_PROXY: '/payment/momo/ipn'
-<<<<<<< HEAD
   },
   Staff:{
     GET_STAFF_BY_USER_ID: `/staff/by-user`
-=======
->>>>>>> 74389759
   }
 
 } as const;
