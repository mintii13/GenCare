--- conflicted
+++ resolved
@@ -14,7 +14,6 @@
   
   // ----------------------- AUTH -----------------------
   Auth: {
-<<<<<<< HEAD
     LOGIN: '/auth/login',//1
     REGISTER: '/auth/register/send-otp',//2
     CHECK_EMAIL: '/auth/check-email',//3
@@ -25,18 +24,6 @@
     GOOGLE_VERIFY: '/auth/google/verify',//8
     GOOGLE_CALLBACK: '/auth/google/callback',//9
     CREATE_GOOGLE_MEET: '/auth/create-google-meet',//10
-=======
-    LOGIN: '/auth/login',
-    REGISTER: '/auth/register/send-otp',
-    CHECK_EMAIL: '/auth/check-email',
-    VERIFY_OTP: '/auth/register/verify-otp',
-    RESEND_OTP: '/auth/resendOTP',
-    LOGOUT: '/auth/logout',
-    CHANGE_PASSWORD: '/auth/change-password',
-    GOOGLE_VERIFY: '/auth/google/verify',
-    GOOGLE_CALLBACK: '/auth/google/callback',
-    CREATE_GOOGLE_MEET: '/auth/create-google-meet',
->>>>>>> 2aabedef
     // Legacy endpoints below - can be removed if not used
     REFRESH: '/identity/refresh',//11
     USER_INFO: '/identity/user',//12
@@ -91,8 +78,8 @@
 
   // ----------------------- CONSULTANT -----------------
   Consultant: {
-<<<<<<< HEAD
     LIST: '/consultants',//48
+    DROPDOWN_LIST_SPECIALIZATION: (specialization: SpecializationType) => `/consultants/dropdown/${specialization}`,
     PUBLIC_LIST: '/consultants/public',//49
     PUBLIC_DETAIL: (id: string) => `/consultants/public/${id}`,//50
     TOP_RATED: '/consultants/top-rated',//51
@@ -100,17 +87,6 @@
     MY_PERFORMANCE: '/consultants/my-performance',//53
     FEEDBACK_STATS_PUBLIC: (id: string) => `/consultants/${id}/feedback-stats-public`,//54
     FEEDBACK_STATS_DETAILED: (id: string) => `/consultants/${id}/feedback-stats-detailed`,//55
-=======
-    LIST: '/consultants',
-    DROPDOWN_LIST_SPECIALIZATION: (specialization: SpecializationType) => `/consultants/dropdown/${specialization}`,
-    PUBLIC_LIST: '/consultants/public',
-    PUBLIC_DETAIL: (id: string) => `/consultants/public/${id}`,
-    TOP_RATED: '/consultants/top-rated',
-    PERFORMANCE: (id: string) => `/consultants/${id}/performance`,
-    MY_PERFORMANCE: '/consultants/my-performance',
-    FEEDBACK_STATS_PUBLIC: (id: string) => `/consultants/${id}/feedback-stats-public`,
-    FEEDBACK_STATS_DETAILED: (id: string) => `/consultants/${id}/feedback-stats-detailed`,
->>>>>>> 2aabedef
     // From previous config
     WITH_RATINGS: '/consultants/with-ratings',//56
     MY_PROFILE: '/consultants/my-profile',//57
@@ -235,19 +211,11 @@
     UPDATE_ORDER: (id: string) => `/sti/updateStiOrder/${id}`, // Backend uses PATCH method//136
     UPDATE_ORDER_STATUS: (id: string) => `/sti/order/${id}/status`, // Backend uses PATCH method//137
     // STI Results - NEW ENDPOINTS
-<<<<<<< HEAD
-    STI_RESULT: '/sti/sti-result',//138
+    CREATE_STI_RESULT: (id: string) => `/sti/sti-result/${id}`,
     GET_STI_RESULT: (id: string) => `/sti/sti-result/${id}`,//139
     UPDATE_STI_RESULT: (id: string) => `/sti/sti-result/${id}`,//140
-    SYNC_SAMPLE: '/sti/sti-result/sync-sample',//141
-    NOTIFY_RESULT: '/sti/sti-result/notify',//142
-=======
-    CREATE_STI_RESULT: (id: string) => `/sti/sti-result/${id}`,
-    GET_STI_RESULT: (id: string) => `/sti/sti-result/${id}`,
-    UPDATE_STI_RESULT: (id: string) => `/sti/sti-result/${id}`,
     GET_TESTS_FROM_ORDER: (id: string) => `/sti/sti-test/${id}`,
     GET_NONUPDATED_TESTS_FROM_ORDER: (id: string) => `/sti/sti-test/non-updated/${id}`,
->>>>>>> 2aabedef
     // Customer STI Results
     MY_STI_RESULTS: '/sti/my-results',//143
     MY_STI_RESULT: (orderId: string) => `/sti/my-result/${orderId}`,//144
