--- conflicted
+++ resolved
@@ -115,10 +115,9 @@
                       <Link to="/sti-booking/orders" className="block px-4 py-2 text-gray-600 hover:bg-gray-100">
                         Lịch sử đặt lịch STI
                       </Link>
-<<<<<<< HEAD
-=======
-                    
->>>>>>> d849b8d2
+                      <Link to="/sti-booking/orders" className="block px-4 py-2 text-gray-600 hover:bg-gray-100">
+                        Lịch sử đặt lịch STI
+                      </Link>
                     </>
                   )}
                 </div>
@@ -199,7 +198,7 @@
                   )}
                 </div>
               )
-            ) : (
+            ) : ( 
               <>
                 <button
                   onClick={() => openModal('login')}
