--- conflicted
+++ resolved
@@ -111,14 +111,10 @@
                       <Link to="/sti-assessment" className="block px-4 py-2 text-gray-600 hover:bg-gray-100">
                         Đánh giá sàng lọc STI
                       </Link>
-<<<<<<< HEAD
-=======
 
                       <Link to="/sti-booking/orders" className="block px-4 py-2 text-gray-600 hover:bg-gray-100">
                         Lịch sử đặt lịch STI
                       </Link>
-                    
->>>>>>> 5a2b6971
                     </>
                   )}
                 </div>
