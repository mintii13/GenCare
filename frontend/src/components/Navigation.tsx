import React, { useState, useRef, useEffect } from "react";
import { Link, useLocation } from "react-router-dom";
import { useAuth } from '../contexts/AuthContext';
import GenCareLogo from '../pages/home/components/GenCareLogo';
import { Button } from './design-system';

interface NavigationProps {
  onToggleSidebar?: () => void;
  isSidebarOpen?: boolean;
}

const Navigation: React.FC<NavigationProps> = ({ onToggleSidebar, isSidebarOpen }) => {
  const [isMenuOpen, setIsMenuOpen] = useState(false);
  const [isServicesOpen, setIsServicesOpen] = useState(false);
  const [isUserMenuOpen, setIsUserMenuOpen] = useState(false); // New state for user dropdown
  const { user, isAuthenticated, logout, openModal } = useAuth();
  const timeoutRef = useRef<NodeJS.Timeout>();
  const userMenuTimeoutRef = useRef<NodeJS.Timeout>(); // New ref for user menu timeout
  const location = useLocation();

  const handleMouseEnter = () => {
    if (timeoutRef.current) {
      clearTimeout(timeoutRef.current);
    }
    setIsServicesOpen(true);
  };

  const handleMouseLeave = () => {
    timeoutRef.current = setTimeout(() => {
      setIsServicesOpen(false);
    }, 300); // 300ms delay before closing
  };

  const handleUserMenuEnter = () => {
    if (userMenuTimeoutRef.current) {
      clearTimeout(userMenuTimeoutRef.current);
    }
    setIsUserMenuOpen(true);
  };

  const handleUserMenuLeave = () => {
    userMenuTimeoutRef.current = setTimeout(() => {
      setIsUserMenuOpen(false);
    }, 300); // 300ms delay before closing
  };

  useEffect(() => {
    return () => {
      if (timeoutRef.current) {
        clearTimeout(timeoutRef.current);
      }
      if (userMenuTimeoutRef.current) { // Clear user menu timeout on unmount
        clearTimeout(userMenuTimeoutRef.current);
      }
    };
  }, []);

  return (
    <nav className="bg-white shadow-sm border-b border-blue-100 sticky top-0 z-20 h-14">
      <div className="container mx-auto h-full">
        <div className="grid grid-cols-3 items-center h-full px-6">
          {/* Logo bên trái */}
          <div className="flex items-center justify-start h-full">
            <Link to="/" className="flex items-center space-x-2 h-full">
              <GenCareLogo className="h-8 w-auto" />
              <span className="text-lg font-bold text-blue-600 leading-none">GenCare</span>
            </Link>
            {/* Nút ẩn/hiện sidebar chỉ khi ở dashboard consultant */}
            {location.pathname.startsWith('/consultant') && onToggleSidebar && (
              <button
                onClick={onToggleSidebar}
                className="ml-4 px-3 py-1 rounded bg-primary-100 text-primary-700 border border-primary-200 hover:bg-primary-200 transition hidden md:inline"
              >
                {isSidebarOpen ? 'Ẩn menu' : 'Hiện menu'}
              </button>
            )}
          </div>
          {/* Menu ở giữa */}
          <div className="hidden md:flex justify-center items-center space-x-6 h-full">
            <Link to="/" className="text-gray-600 hover:text-blue-600 text-sm font-medium flex items-center h-full">
              Trang chủ
            </Link>
            <div
              className="relative group h-full flex items-center"
              onMouseEnter={handleMouseEnter}
              onMouseLeave={handleMouseLeave}
            >
              <button
                className="text-gray-600 hover:text-blue-600 flex items-center text-sm font-medium h-full"
              >
                Dịch vụ
                <svg className="w-4 h-4 ml-1" fill="none" stroke="currentColor" viewBox="0 0 24 24">
                  <path strokeLinecap="round" strokeLinejoin="round" strokeWidth={2} d="M19 9l-7 7-7-7" />
                </svg>
              </button>
              {isServicesOpen && (
                <div
                  className="absolute left-0 top-full w-56 bg-white rounded-md shadow-lg py-1 z-50"
                >
                  <Link to="/menstrual-cycle" className="block px-4 py-2 text-gray-600 hover:bg-gray-100">
                    Theo dõi kinh nguyệt
                  </Link>
                  <Link to="/consultation/book-appointment" className="block px-4 py-2 text-gray-600 hover:bg-gray-100">
                    Đặt lịch tư vấn
                  </Link>
                  <Link to="/test-packages/sti" className="block px-4 py-2 text-gray-600 hover:bg-gray-100">
                    Dịch vụ xét nghiệm
                  </Link>
                  {isAuthenticated && user?.role === 'customer' && (
                    <>
                      <Link to="/sti-assessment" className="block px-4 py-2 text-gray-600 hover:bg-gray-100">
                        Đánh giá sàng lọc STI
                      </Link>

                      <Link to="/sti-booking/orders" className="block px-4 py-2 text-gray-600 hover:bg-gray-100">
                        Lịch sử đặt lịch STI
                      </Link>
<<<<<<< HEAD
                    
=======

>>>>>>> 74389759
                    </>
                  )}
                </div>
              )}
            </div>
            <Link to="/blogs" className="text-gray-600 hover:text-blue-600 text-sm font-medium flex items-center h-full">
              Blog
            </Link>
            {/* <Link to="/about" className="text-gray-600 hover:text-blue-600 text-sm font-medium flex items-center h-full">
              Về chúng tôi
            </Link> */}
            {isAuthenticated && user?.role === 'consultant' && (
              <Link to="/consultant" className="text-gray-600 hover:text-blue-600 text-sm font-medium flex items-center h-full">
                Dashboard
              </Link>
            )}
            {isAuthenticated && user?.role === 'staff' && (
              <Link to="/staff/overview" className="text-gray-600 hover:text-blue-600 text-sm font-medium flex items-center h-full">
                Dashboard
              </Link>
            )}
            {isAuthenticated && user?.role === 'admin' && (
              <Link to="/admin/overview" className="text-gray-600 hover:text-blue-600 text-sm font-medium flex items-center h-full">
                Quản trị viên
              </Link>
            )}
          </div>
          {/* Auth Buttons bên phải */}
          <div className="flex items-center justify-end space-x-3 h-full">
            {isAuthenticated ? (
              <div
                className="relative group"
                onMouseEnter={handleUserMenuEnter}
                onMouseLeave={handleUserMenuLeave}
              >
                <button
                  className="text-gray-700 font-semibold hover:text-blue-600 flex items-center text-sm"
                >
                  {user?.full_name || user?.email}
                  <svg className="w-4 h-4 ml-1" fill="none" stroke="currentColor" viewBox="0 0 24 24">
                    <path strokeLinecap="round" strokeLinejoin="round" strokeWidth={2} d="M19 9l-7 7-7-7" />
                  </svg>
                </button>
                {isUserMenuOpen && (
                  <div
                    className="absolute right-0 mt-2 w-56 bg-white rounded-md shadow-lg py-1 z-50"
                  >
                    {user?.role === 'customer' ? (
                      // Customer dropdown menu
                      <>
                        <div className="border-b border-gray-200 pb-2 mb-2">
                          <span className="text-xs text-gray-500 uppercase tracking-wide px-4">Chăm sóc sức khỏe</span>
                        </div>
                        <Link to="/my-appointments" className="block px-4 py-2 text-gray-600 hover:bg-gray-100">
                          📅 Lịch hẹn của tôi
                        </Link>
                        <Link to="/menstrual-cycle" className="block px-4 py-2 text-gray-600 hover:bg-gray-100">
                          ❤️ Chu kỳ kinh nguyệt
                        </Link>
                        <Link to="/my-sti-results" className="block px-4 py-2 text-gray-600 hover:bg-gray-100">
                          🧪 Kết quả xét nghiệm STI
                        </Link>
                        <div className="border-b border-gray-200 pb-2 mb-2 mt-3">
                          <span className="text-xs text-gray-500 uppercase tracking-wide px-4">Đánh giá & Phản hồi</span>
                        </div>
                        <Link to="/my-feedback" className="block px-4 py-2 text-gray-600 hover:bg-gray-100">
                          ⭐ Đánh giá của tôi
                        </Link>
                        <Link to="/sti-assessment/history" className="block px-4 py-2 text-gray-600 hover:bg-gray-100">
                          📋 Lịch sử đánh giá STI
                        </Link>
                        <div className="border-b border-gray-200 pb-2 mb-2 mt-3">
                          <span className="text-xs text-gray-500 uppercase tracking-wide px-4">Tài khoản</span>
                        </div>
                        <Link to="/user-profile" className="block px-4 py-2 text-gray-600 hover:bg-gray-100">
                          👤 Hồ sơ cá nhân
                        </Link>
                      </>
                    ) : (
                      // Other roles dropdown menu
                      <>
                        <div className="border-b border-gray-200 pb-2 mb-2">
                          <span className="text-xs text-gray-500 uppercase tracking-wide px-4">Tài khoản</span>
                        </div>
                        <Link to="/user/profile" className="block px-4 py-2 text-gray-600 hover:bg-gray-100">
                          👤 Trang cá nhân
                        </Link>
                        <div className="border-b border-gray-200 pb-2 mb-2 mt-3">
                          <span className="text-xs text-gray-500 uppercase tracking-wide px-4">Dịch vụ</span>
                        </div>
                        <Link to="/sti-booking/orders" className="block px-4 py-2 text-gray-600 hover:bg-gray-100">
                          📋 Lịch sử xét nghiệm
                        </Link>
                        <Link to="/my-sti-results" className="block px-4 py-2 text-gray-600 hover:bg-gray-100">
                          🧪 Kết quả xét nghiệm STI
                        </Link>
                        <Link to="/my-appointments" className="block px-4 py-2 text-gray-600 hover:bg-gray-100">
                          📅 Lịch sử tư vấn
                        </Link>
                      </>
                    )}
                    <div className="border-t border-gray-200 mt-2 pt-2">
                      <button
                        onClick={logout}
                        className="block w-full text-left px-4 py-2 text-red-600 hover:bg-red-50"
                      >
                        🚪 Đăng xuất
                      </button>
                    </div>
                  </div>
                )}
              </div>
            ) : (
              <>
                <button
                  onClick={() => openModal('login')}
                  className="text-gray-600 hover:text-primary-700"
                >
                  Đăng nhập
                </button>
                <button
                  onClick={() => openModal('register')}
                  className="bg-accent-500 hover:bg-accent-600 text-white px-4 py-2 rounded-lg transition"
                >
                  Đăng ký
                </button>
              </>
            )}
          </div>
          {/* Mobile Menu Button */}
          <button
            className="md:hidden ml-2"
            onClick={() => setIsMenuOpen(!isMenuOpen)}
          >
            <svg
              className="w-6 h-6"
              fill="none"
              stroke="currentColor"
              viewBox="0 0 24 24"
            >
              {isMenuOpen ? (
                <path
                  strokeLinecap="round"
                  strokeLinejoin="round"
                  strokeWidth={2}
                  d="M6 18L18 6M6 6l12 12"
                />
              ) : (
                <path
                  strokeLinecap="round"
                  strokeLinejoin="round"
                  strokeWidth={2}
                  d="M4 6h16M4 12h16M4 18h16"
                />
              )}
            </svg>
          </button>
        </div>

        {/* Mobile Menu */}
        {isMenuOpen && (
          <div className="md:hidden py-4">
            <div className="flex flex-col space-y-4">
              <Link
                to="/"
                className="text-gray-600 hover:text-primary-700"
                onClick={() => setIsMenuOpen(false)}
              >
                Trang chủ
              </Link>
              <div className="space-y-2">
                <button
                  className="text-gray-600 hover:text-primary-700 flex items-center"
                  onClick={() => setIsServicesOpen(!isServicesOpen)}
                >
                  Dịch vụ
                  <svg className="w-4 h-4 ml-1" fill="none" stroke="currentColor" viewBox="0 0 24 24">
                    <path strokeLinecap="round" strokeLinejoin="round" strokeWidth={2} d="M19 9l-7 7-7-7" />
                  </svg>
                </button>
                {isServicesOpen && (
                  <div className="pl-4 space-y-2">
                    <Link
                      to="/menstrual-cycle"
                      className="block text-gray-600 hover:text-primary-700"
                      onClick={() => setIsMenuOpen(false)}
                    >
                      Theo dõi kinh nguyệt
                    </Link>
                    <Link
                      to="/consultation/book-appointment"
                      className="block text-gray-600 hover:text-primary-700"
                      onClick={() => setIsMenuOpen(false)}
                    >
                      Đặt lịch tư vấn
                    </Link>
                    <Link
                      to="/test-packages/sti"
                      className="block text-gray-600 hover:text-primary-700"
                      onClick={() => setIsMenuOpen(false)}
                    >
                      Dịch vụ xét nghiệm
                    </Link>
                    {isAuthenticated && user?.role === 'customer' && (
                      <Link
                        to="/sti-assessment"
                        className="block text-gray-600 hover:text-primary-700"
                        onClick={() => setIsMenuOpen(false)}
                      >
                        Đánh giá sàng lọc STI
                      </Link>
                    )}
                  </div>
                )}
              </div>
              <Link
                to="/blogs"
                className="text-gray-600 hover:text-primary-700"
                onClick={() => setIsMenuOpen(false)}
              >
                Blog
              </Link>
              <Link
                to="/about"
                className="text-gray-600 hover:text-primary-700"
                onClick={() => setIsMenuOpen(false)}
              >
                Về chúng tôi
              </Link>
              <Link
                to="/contact"
                className="text-gray-600 hover:text-primary-700"
                onClick={() => setIsMenuOpen(false)}
              >
                Liên hệ
              </Link>

              {isAuthenticated ? (
                <>
                  <span className="block text-gray-700 font-semibold mb-2">{user?.full_name || user?.email}</span>
                  {user?.role === 'customer' ? (
                    // Customer: Full dropdown menu
                    <>
                      <div className="border-b border-gray-200 pb-2 mb-2">
                        <span className="text-xs text-gray-500 uppercase tracking-wide">Chăm sóc sức khỏe</span>
                      </div>
                      <Link to="/my-appointments" className="block text-gray-600 hover:text-primary-700 mb-2 flex items-center" onClick={() => setIsMenuOpen(false)}>
                        Lịch hẹn của tôi
                      </Link>
                      <Link to="/menstrual-cycle" className="block text-gray-600 hover:text-primary-700 mb-2 flex items-center" onClick={() => setIsMenuOpen(false)}>
                        Chu kỳ kinh nguyệt
                      </Link>
                      <Link to="/my-sti-results" className="block text-gray-600 hover:text-primary-700 mb-2 flex items-center" onClick={() => setIsMenuOpen(false)}>
                        Kết quả xét nghiệm STI
                      </Link>
                      <div className="border-b border-gray-200 pb-2 mb-2 mt-3">
                        <span className="text-xs text-gray-500 uppercase tracking-wide">Đánh giá & Phản hồi</span>
                      </div>
                      <Link to="/my-feedback" className="block text-gray-600 hover:text-primary-700 mb-2 flex items-center" onClick={() => setIsMenuOpen(false)}>
                        Đánh giá của tôi
                      </Link>
                      <Link to="/sti-assessment/history" className="block text-gray-600 hover:text-primary-700 mb-2 flex items-center" onClick={() => setIsMenuOpen(false)}>
                        Lịch sử đánh giá STI
                      </Link>
                      <div className="border-b border-gray-200 pb-2 mb-2 mt-3">
                        <span className="text-xs text-gray-500 uppercase tracking-wide">Tài khoản</span>
                      </div>
                      <Link to="/user-profile" className="block text-gray-600 hover:text-primary-700 mb-2 flex items-center" onClick={() => setIsMenuOpen(false)}>
                        Hồ sơ cá nhân
                      </Link>
                    </>
                  ) : (
                    // Other roles: Individual links
                    <>
                      <div className="border-b border-gray-200 pb-2 mb-2">
                        <span className="text-xs text-gray-500 uppercase tracking-wide">Tài khoản</span>
                      </div>
                      <Link to="/user/profile" className="block text-gray-600 hover:text-primary-700 mb-2 flex items-center" onClick={() => setIsMenuOpen(false)}>
                        Trang cá nhân
                      </Link>

                      <div className="border-b border-gray-200 pb-2 mb-2 mt-3">
                        <span className="text-xs text-gray-500 uppercase tracking-wide">Dịch vụ</span>
                      </div>
                      <Link to="/sti-booking/orders" className="block text-gray-600 hover:text-primary-700 mb-2 flex items-center" onClick={() => setIsMenuOpen(false)}>
                        Lịch sử xét nghiệm
                      </Link>
                      <Link to="/my-sti-results" className="block text-gray-600 hover:text-primary-700 mb-2 flex items-center" onClick={() => setIsMenuOpen(false)}>
                        Kết quả xét nghiệm STI
                      </Link>
                      <Link to="/my-appointments" className="block text-gray-600 hover:text-primary-700 mb-2 flex items-center" onClick={() => setIsMenuOpen(false)}>
                        Lịch sử tư vấn
                      </Link>
                    </>
                  )}
                  <Button
                    variant="danger"
                    className="block px-4 py-2 mb-2"
                    onClick={() => { setIsMenuOpen(false); logout(); }}
                  >
                    Đăng xuất
                  </Button>
                </>
              ) : (
                <>
                  <button
                    className="block text-gray-600 hover:text-primary-700 mb-4"
                    onClick={() => {
                      setIsMenuOpen(false);
                      openModal('login');
                    }}
                  >
                    Đăng nhập
                  </button>
                  <Button
                    onClick={() => {
                      setIsMenuOpen(false);
                      openModal('register');
                    }}
                    className="block px-4 py-2 text-center w-full"
                  >
                    Đăng ký
                  </Button>
                </>
              )}
            </div>
          </div>
        )}
      </div>
    </nav>
  );
};

export default Navigation;<|MERGE_RESOLUTION|>--- conflicted
+++ resolved
@@ -115,11 +115,6 @@
                       <Link to="/sti-booking/orders" className="block px-4 py-2 text-gray-600 hover:bg-gray-100">
                         Lịch sử đặt lịch STI
                       </Link>
-<<<<<<< HEAD
-                    
-=======
-
->>>>>>> 74389759
                     </>
                   )}
                 </div>
