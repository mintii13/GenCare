import React, { useState, useRef, useEffect } from 'react';
import ReactMarkdown from 'react-markdown';
import { CHATBOT_CONFIG } from '../../config/chatbot';

interface Message {
  id: string;
  text: string;
  isUser: boolean;
  timestamp: Date;
}

interface ChatBotProps {
  className?: string;
}

const ChatBot: React.FC<ChatBotProps> = ({ className }) => {
  const [isOpen, setIsOpen] = useState(false);
  const [messages, setMessages] = useState<Message[]>([
    {
      id: '1',
      text: 'Xin chào! Tôi là GenCare AI Assistant . Tôi có thể giúp bạn về các vấn đề sức khỏe, đặt lịch khám, và tư vấn y tế. Bạn cần hỗ trợ gì hôm nay?',
      isUser: false,
      timestamp: new Date()
    }
  ]);
  const [inputValue, setInputValue] = useState('');
  const [isLoading, setIsLoading] = useState(false);
  const messagesEndRef = useRef<HTMLDivElement>(null);

  // Dùng config file thay vì environment variable
  const webhookUrl = CHATBOT_CONFIG.getWebhookUrl();

  const scrollToBottom = () => {
    messagesEndRef.current?.scrollIntoView({ behavior: 'smooth' });
  };

  useEffect(() => {
    scrollToBottom();
  }, [messages]);

  const sendMessage = async () => {
    if (!inputValue.trim() || isLoading) return;

    // Kiểm tra webhook URL trước khi gửi
    if (!webhookUrl) {
      return;
    }

    const userMessage: Message = {
      id: Date.now().toString(),
      text: inputValue,
      isUser: true,
      timestamp: new Date()
    };

    setMessages(prev => [...prev, userMessage]);
    setInputValue('');
    setIsLoading(true);

    try {
<<<<<<< HEAD
=======

      
>>>>>>> 73224b2a
      const response = await fetch(webhookUrl, {
        method: 'POST',
        headers: {
          'Content-Type': 'application/json',
        },
        body: JSON.stringify({
          chatInput: inputValue
        }),
      });

      if (!response.ok) {
        throw new Error(`HTTP error! status: ${response.status}`);
      }

      let botResponseText = '';
      
      try {
        // Thử parse JSON response trước
        const jsonData = await response.json();
        if (jsonData.output) {
          botResponseText = jsonData.output;
        } else {
          botResponseText = JSON.stringify(jsonData);
        }
      } catch (jsonError) {
        // Nếu không parse được JSON, lấy text response
        const textData = await response.text();
        botResponseText = textData;
      }

      // Giữ nguyên markdown, chỉ clean basic formatting
      const cleanedText = botResponseText
        .replace(/\\n/g, '\n') // Convert \\n thành line break
        .trim();
      
      const botMessage: Message = {
        id: (Date.now() + 1).toString(),
        text: cleanedText || 'Xin lỗi, tôi không thể trả lời lúc này. Vui lòng thử lại sau.',
        isUser: false,
        timestamp: new Date()
      };

      setMessages(prev => [...prev, botMessage]);
      
    } catch (error) {
      
      
      const errorMessage: Message = {
        id: (Date.now() + 1).toString(),
        text: 'Xin lỗi, có lỗi xảy ra khi kết nối. Vui lòng thử lại sau.',
        isUser: false,
        timestamp: new Date()
      };

      setMessages(prev => [...prev, errorMessage]);
    } finally {
      setIsLoading(false);
    }
  };

  const handleKeyPress = (e: React.KeyboardEvent) => {
    if (e.key === 'Enter' && !e.shiftKey) {
      e.preventDefault();
      sendMessage();
    }
  };

  const toggleChat = () => {
    setIsOpen(!isOpen);
  };

  return (
    <div className={`fixed bottom-4 right-4 z-50 ${className}`}>
      {/* Chat Toggle Button */}
      {!isOpen && (
        <button
          onClick={toggleChat}
          className="bg-blue-600 hover:bg-blue-700 text-white rounded-full p-4 shadow-lg transition-all duration-300 hover:scale-105"
          aria-label="Mở chatbot"
        >
          <svg className="w-6 h-6" fill="none" stroke="currentColor" viewBox="0 0 24 24">
            <path strokeLinecap="round" strokeLinejoin="round" strokeWidth={2} d="M8 12h.01M12 12h.01M16 12h.01M21 12c0 4.418-4.03 8-9 8a9.863 9.863 0 01-4.255-.949L3 20l1.395-3.72C3.512 15.042 3 13.574 3 12c0-4.418 4.03-8 9-8s9 3.582 9 8z" />
          </svg>
        </button>
      )}

      {/* Chat Window */}
      {isOpen && (
        <div className="bg-white rounded-lg shadow-2xl w-80 h-96 flex flex-col border border-gray-200">
          {/* Header */}
          <div className="bg-blue-600 text-white p-2 rounded-t-lg flex justify-between items-center">
            <div>
              <h3 className="font-semibold">GenCare Assistant</h3>
              <p className="text-blue-100 text-xs">Hỗ trợ sức khỏe 24/7</p>
            </div>
            <button
              onClick={toggleChat}
              className="text-white hover:text-blue-200 transition-colors"
              aria-label="Đóng chatbot"
            >
              <svg className="w-5 h-5" fill="none" stroke="currentColor" viewBox="0 0 24 24">
                <path strokeLinecap="round" strokeLinejoin="round" strokeWidth={2} d="M6 18L18 6M6 6l12 12" />
              </svg>
            </button>
          </div>

          {/* Messages */}
          <div className="flex-1 overflow-y-auto p-4 space-y-3">
            {messages.map((message) => (
              <div
                key={message.id}
                className={`flex ${message.isUser ? 'justify-end' : 'justify-start'}`}
              >
                <div
                  className={`max-w-xs lg:max-w-md px-3 py-2 rounded-lg text-sm ${
                    message.isUser
                      ? 'bg-blue-600 text-white rounded-br-none'
                      : 'bg-gray-100 text-gray-800 rounded-bl-none'
                  }`}
                >
                  {message.isUser ? (
                    <p className="whitespace-pre-wrap">{message.text}</p>
                  ) : (
                    <div className="markdown-content">
                      <ReactMarkdown
                        components={{
                          p: ({ children }) => <p className="mb-2 last:mb-0">{children}</p>,
                          strong: ({ children }) => <strong className="font-semibold">{children}</strong>,
                          em: ({ children }) => <em className="italic">{children}</em>,
                          ul: ({ children }) => <ul className="list-disc list-inside mb-2">{children}</ul>,
                          ol: ({ children }) => <ol className="list-decimal list-inside mb-2">{children}</ol>,
                          li: ({ children }) => <li className="mb-1">{children}</li>,
                          h1: ({ children }) => <h1 className="text-lg font-bold mb-2">{children}</h1>,
                          h2: ({ children }) => <h2 className="text-md font-bold mb-2">{children}</h2>,
                          h3: ({ children }) => <h3 className="text-sm font-bold mb-1">{children}</h3>,
                        }}
                      >
                        {message.text}
                      </ReactMarkdown>
                    </div>
                  )}
                  <span className={`text-xs ${message.isUser ? 'text-blue-100' : 'text-gray-500'} mt-1 block`}>
                    {message.timestamp.toLocaleTimeString('vi-VN', { 
                      hour: '2-digit', 
                      minute: '2-digit' 
                    })}
                  </span>
                </div>
              </div>
            ))}
            
            {isLoading && (
              <div className="flex justify-start">
                <div className="bg-gray-100 rounded-lg px-3 py-2 rounded-bl-none">
                  <div className="flex space-x-1">
                    <div className="w-2 h-2 bg-gray-400 rounded-full animate-bounce"></div>
                    <div className="w-2 h-2 bg-gray-400 rounded-full animate-bounce" style={{ animationDelay: '0.1s' }}></div>
                    <div className="w-2 h-2 bg-gray-400 rounded-full animate-bounce" style={{ animationDelay: '0.2s' }}></div>
                  </div>
                </div>
              </div>
            )}
            
            <div ref={messagesEndRef} />
          </div>

          {/* Input */}
          <div className="border-t border-gray-200 p-3">
            <div className="flex space-x-2">
              <input
                type="text"
                value={inputValue}
                onChange={(e) => setInputValue(e.target.value)}
                onKeyPress={handleKeyPress}
                placeholder="Nhập tin nhắn của bạn..."
                className="flex-1 border border-gray-300 rounded-lg px-3 py-2 text-sm focus:outline-none focus:ring-2 focus:ring-blue-500 focus:border-transparent"
                disabled={isLoading}
              />
              <button
                onClick={sendMessage}
                disabled={!inputValue.trim() || isLoading}
                className="bg-blue-600 hover:bg-blue-700 disabled:bg-gray-300 text-white px-3 py-2 rounded-lg transition-colors text-sm"
                aria-label="Gửi tin nhắn"
              >
                <svg className="w-4 h-4" fill="none" stroke="currentColor" viewBox="0 0 24 24">
                  <path strokeLinecap="round" strokeLinejoin="round" strokeWidth={2} d="M12 19l9 2-9-18-9 18 9-2zm0 0v-8" />
                </svg>
              </button>
            </div>
          </div>
        </div>
      )}
    </div>
  );
};

export default ChatBot; <|MERGE_RESOLUTION|>--- conflicted
+++ resolved
@@ -58,11 +58,6 @@
     setIsLoading(true);
 
     try {
-<<<<<<< HEAD
-=======
-
-      
->>>>>>> 73224b2a
       const response = await fetch(webhookUrl, {
         method: 'POST',
         headers: {
@@ -108,6 +103,7 @@
       setMessages(prev => [...prev, botMessage]);
       
     } catch (error) {
+      
       
       
       const errorMessage: Message = {
