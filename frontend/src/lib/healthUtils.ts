--- conflicted
+++ resolved
@@ -178,8 +178,4 @@
     return `${hoursLeft}h ${minutesLeft}m`
   }
   return `${minutesLeft}m`
-<<<<<<< HEAD
-}
-=======
-} 
->>>>>>> 6a5e8ced6369211448e3f8988081b82b3fce476b+}