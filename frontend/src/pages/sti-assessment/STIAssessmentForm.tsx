import React, { useState, useEffect } from 'react';
import { User, Calendar, Heart, AlertTriangle, Shield, CheckCircle, Package, ArrowLeft, ArrowRight } from 'lucide-react';
import { authService } from '../../services/auth';
import { getToken } from '../../utils/authUtils';
import { STIAssessmentData, STIAssessmentService, STIRecommendation, STIPackageInfo } from '../../services/stiAssessmentService';
import { useNavigate } from 'react-router-dom';
import apiClient from '../../services/apiClient';
import { API } from '../../config/apiEndpoints';
import toast from 'react-hot-toast';
import { Spin, Alert, Modal } from 'antd';

const STIAssessmentForm = () => {
  const navigate = useNavigate();
  const [loading, setLoading] = useState(false);
  const [bookingLoading, setBookingLoading] = useState(false);
  const [packages, setPackages] = useState<any[]>([]);
  const [packagesLoading, setPackagesLoading] = useState(true);
  const [recommendation, setRecommendation] = useState<STIRecommendation | null>(null);
  const [showConsultantModal, setShowConsultantModal] = useState(false);

  // Fetch packages info from API
  useEffect(() => {
    const fetchPackages = async () => {
      try {
        setPackagesLoading(true);
        const response = await STIAssessmentService.getPackageInfo();
        
        if (response.success && response.data) {
          // Backend trả về { data: { packages: [...], tests: [...] } }
          const responseData = response.data as any;
          const packagesData = responseData.packages || [];
          setPackages(Array.isArray(packagesData) ? packagesData : []);
        } else {
          console.error('Failed to fetch packages:', response.message);
          setPackages([]); // Đảm bảo packages luôn là array
          toast.error('Không thể tải thông tin gói xét nghiệm');
        }
      } catch (error) {
        console.error('Error fetching packages:', error);
        setPackages([]); // Đảm bảo packages luôn là array khi có lỗi
        toast.error('Lỗi khi tải thông tin gói xét nghiệm');
      } finally {
        setPackagesLoading(false);
      }
    };

    fetchPackages();
  }, []);

  const [formData, setFormData] = useState({
    // Thông tin cá nhân
    age: '',
    gender: '',
    is_pregnant: false,
    pregnancy_trimester: '',

    // Thông tin tình dục
    sexually_active: '',
    sexual_orientation: 'heterosexual', // DEFAULT to heterosexual
    actual_orientation: '', // Hidden field for backend
    new_partner_recently: false,
    partner_has_sti: false,
    condom_use: 'sometimes',

    // Tiền sử y tế
    previous_sti_history: [] as string[],
    hiv_status: '',
    last_sti_test: 'never',
    has_symptoms: false,
    symptoms: [] as string[],

    // Yếu tố nguy cơ
    risk_factors: [] as string[],
    living_area: 'normal',

  });

  // State for bisexual male MSM question
  const [showMSMQuestion, setShowMSMQuestion] = useState(false);
  const [hasMaleSex, setHasMaleSex] = useState(false);

  const updateFormData = (field: string, value: any) => {
    setFormData(prev => ({
      ...prev,
      [field]: value
    }));
  };

  // Show/hide MSM question for bisexual males
  useEffect(() => {
    console.log('Gender:', formData.gender, 'Orientation:', formData.sexual_orientation);
    if (formData.gender === 'male' && formData.sexual_orientation === 'bisexual') {
      console.log('Showing MSM question');
      setShowMSMQuestion(true);
    } else {
      console.log('Hiding MSM question');
      setShowMSMQuestion(false);
      setHasMaleSex(false);
    }
  }, [formData.gender, formData.sexual_orientation]);

  // Auto-set MSM for bisexual males who have had male partners
  useEffect(() => {
    if (formData.gender === 'male' && formData.sexual_orientation === 'bisexual' && hasMaleSex) {
      console.log('Setting actual_orientation to MSM while keeping display as bisexual');
      updateFormData('actual_orientation', 'msm');
      // DON'T hide the question - keep it visible so user can see their choice
    } else if (formData.gender === 'male' && formData.sexual_orientation === 'bisexual' && !hasMaleSex) {
      updateFormData('actual_orientation', 'bisexual');
    } else {
      // For other cases, actual_orientation = sexual_orientation
      updateFormData('actual_orientation', formData.sexual_orientation);
    }
  }, [hasMaleSex, formData.sexual_orientation, formData.gender]);

  // Auto-clear MSM option when gender is not male
  useEffect(() => {
    if (formData.gender === 'female' && formData.sexual_orientation === 'msm') {
      updateFormData('sexual_orientation', '');
    }
  }, [formData.gender]);

  useEffect(() => {
    // Set default orientation if empty
    if (!formData.sexual_orientation) {
      updateFormData('sexual_orientation', 'heterosexual');
    }
  }, []);

  useEffect(() => {
    if (formData.sexually_active === 'not_active') {
      // Clear sexual orientation when not active
      updateFormData('sexual_orientation', 'heterosexual');
      updateFormData('new_partner_recently', false);
      updateFormData('partner_has_sti', false);
      updateFormData('condom_use', 'never'); // Set condom_use to 'never' when not sexually active
    }
  }, [formData.sexually_active]);

  const validateAge = (value: string) => {
    if (value) {
      const ageNum = parseInt(value);
      if (ageNum < 13 || ageNum > 100) {
        toast.error('Tuổi phải từ 13-100 tuổi', {
          duration: 3000,
          position: 'top-center',
        });
      }
    }
  };

  const handleMultiSelect = (field: string, value: string) => {
    setFormData(prev => ({
      ...prev,
      [field]: (prev[field as keyof typeof prev] as string[]).includes(value)
        ? (prev[field as keyof typeof prev] as string[]).filter((item: string) => item !== value)
        : [...(prev[field as keyof typeof prev] as string[]), value]
    }));
  };

  const submitAssessment = async () => {
    setLoading(true);
    try {
      const token = getToken();

      if (!token) {
        toast.error('Vui lòng đăng nhập để sử dụng tính năng này', {
          duration: 4000,
          position: 'top-center',
        });
        setLoading(false);
        return;
      }

      const submissionData = {
        ...formData,
        has_symptoms: formData.symptoms.length > 0,
        number_of_partners: formData.sexually_active === 'not_active' ? 'none' :
          formData.sexually_active === 'active_single' ? 'one' : 'multiple',
        // Use actual_orientation for backend if it exists, otherwise use sexual_orientation
        sexual_orientation: formData.actual_orientation || formData.sexual_orientation,
        previous_sti_history: formData.previous_sti_history || [],
        symptoms: formData.symptoms || [],
        risk_factors: formData.risk_factors || [],
        age: parseInt(formData.age) || 0
      };

      // Remove the actual_orientation field before sending to backend
      const { actual_orientation, ...cleanSubmissionData } = submissionData;

      const cleanedData = Object.fromEntries(
        Object.entries(cleanSubmissionData).filter(([key, value]) => {
          if (typeof value === 'boolean' || typeof value === 'number' || (Array.isArray(value) && value.length > 0)) {
            return true;
          }
          if (typeof value === 'string' && value.trim() !== '') {
            return true;
          }
          if (Array.isArray(value) && ['previous_sti_history', 'symptoms', 'risk_factors'].includes(key)) {
            return true;
          }
          return false;
        })
      );

      if (!cleanedData.hiv_status) {
        toast.error('Vui lòng chọn tình trạng HIV', {
          duration: 3000,
          position: 'top-center',
        });
        setLoading(false);
        return;
      }


      const result = await STIAssessmentService.createAssessment(cleanedData as unknown as STIAssessmentData);

      if (result.success) {
        toast.success('Đánh giá STI hoàn thành thành công!', {
          duration: 4000,
          position: 'top-center',
        });
        setRecommendation(result.data?.recommendation || null);
        // Scroll to top after showing results
        window.scrollTo({ top: 0, behavior: 'smooth' });
      } else {
        let errorMessage = result.message || 'Không thể tạo đánh giá STI';
        if ((result as any).errors && Array.isArray((result as any).errors)) {
          errorMessage += '\n\nChi tiết lỗi:\n' + (result as any).errors.join('\n');
        }
        toast.error(errorMessage, {
          duration: 5000,
          position: 'top-center',
        });
      }
    } catch (error) {
      console.error('Error submitting assessment:', error);
      toast.error('Có lỗi xảy ra khi gửi đánh giá. Vui lòng thử lại.', {
        duration: 4000,
        position: 'top-center',
      });
    } finally {
      setLoading(false);
    }
  };

  const handleBookingSTI = async () => {
    if (!recommendation) return;

    setBookingLoading(true);
    try {
<<<<<<< HEAD
      // Sử dụng cùng API như ở useEffect để đảm bảo consistency
      const response = await STIAssessmentService.getPackageInfo();

                    if (response.success && response.data) {
          const responseData = response.data as any;
          const availablePackages = Array.isArray(responseData.packages) ? responseData.packages : [];

                  console.log('[DEBUG] handleBookingSTI - recommendation.recommended_package:', recommendation.recommended_package);
         console.log('[DEBUG] handleBookingSTI - availablePackages:', availablePackages.map((pkg: any) => ({
           code: pkg.code,
           sti_package_code: pkg.sti_package_code,
           name: pkg.name
         })));

         let targetPackage = availablePackages.find((pkg: any) =>
           pkg.code === recommendation.recommended_package
         );
         
         // Fallback: thử tìm bằng sti_package_code nếu không tìm thấy bằng code
         if (!targetPackage) {
           targetPackage = availablePackages.find((pkg: any) =>
=======
      const response = await apiClient.get(API.STI.GET_ALL_PACKAGES);
      const data = response.data as any;

      console.log('API GET_ALL_PACKAGES result:', data);
      console.log('All data keys:', Object.keys(data));
      console.log('data properties:', data);
      console.log('JSON.stringify(data):', JSON.stringify(data));

      if (data.success) {
        console.log('Raw data.stippackage:', data.stippackage);
        console.log('Raw data.stippackages:', data.stippackages);
        console.log('data.stippackage type:', typeof data.stippackage);
        console.log('data.stippackage isArray:', Array.isArray(data.stippackage));

        // Thử destructuring để tránh vấn đề với getter/setter
        const { stippackage, stippackages } = data;
        console.log('Destructured stippackage:', stippackage);
        console.log('Destructured stippackages:', stippackages);

        let packages = stippackage || stippackages || [];

        // Nếu vẫn rỗng, thử dùng bracket notation
        if (!packages.length) {
          packages = data['stippackage'] || data['stippackages'] || [];
        }

        // Nếu vẫn rỗng, thử Object.values để lấy tất cả arrays có trong object
        if (!packages.length) {
          console.log('Trying Object.values approach');
          const allValues = Object.values(data);
          console.log('All object values:', allValues);
          packages = allValues.find(val => Array.isArray(val) && val.length > 0) as any[] || [];
        }

        // FALLBACK: Nếu vẫn không có, tạm thời hard-code để test flow
        if (!packages.length) {
          console.log('Using fallback hardcoded packages for testing');
          packages = [
            {
              _id: '675e1a2b3c4d5e6f7a8b9101',
              sti_package_name: 'Gói xét nghiệm STIs CƠ BẢN 1',
              sti_package_code: 'STI-BASIC-01',
              price: 700000
            },
            {
              _id: '675e1a2b3c4d5e6f7a8b9102',
              sti_package_name: 'Gói xét nghiệm STIs CƠ BẢN 2',
              sti_package_code: 'STI-BASIC-02',
              price: 900000
            },
            {
              _id: '675e1a2b3c4d5e6f7a8b9103',
              sti_package_name: 'Gói xét nghiệm STIs NÂNG CAO',
              sti_package_code: 'STI-ADVANCE',
              price: 1700000
            }
          ];
        }

        console.log('Final assigned packages:', packages);
        console.log('Final packages type:', typeof packages);
        console.log('Final packages isArray:', Array.isArray(packages));
        console.log('Final packages length:', packages.length);

        if (!Array.isArray(packages)) {
          console.log('Packages is not array, type:', typeof packages);
          toast.error('Dữ liệu gói xét nghiệm không hợp lệ', {
            duration: 3000,
            position: 'top-center',
          });
          return;
        }

        const targetPackage = packages.find((pkg: any) =>
>>>>>>> d849b8d2
          pkg.sti_package_code === recommendation.recommended_package
        );
           console.log('[DEBUG] handleBookingSTI - Found using sti_package_code:', targetPackage);
         }

         console.log('[DEBUG] handleBookingSTI - Final targetPackage:', targetPackage);

        if (targetPackage) {
          // Sử dụng code làm packageId hoặc có thể cần mapping với backend package ID
          const packageId = targetPackage.code;

          console.log('Package found! Details:', {
            code: targetPackage.code,
            name: targetPackage.name,
            price: targetPackage.price
          });

          console.log('About to navigate to:', `/sti-booking/book?recommendedPackage=${recommendation.recommended_package}&packageId=${packageId}`);
          navigate(`/sti-booking/book?recommendedPackage=${recommendation.recommended_package}&packageId=${packageId}`);
          console.log('Navigation completed');
        } else {
          console.log('Package not found! Available packages:', availablePackages.map((pkg: any) => ({
            code: pkg.code,
            name: pkg.name
          })));
          toast.error(`Không tìm thấy gói xét nghiệm với mã: ${recommendation.recommended_package}`, {
            duration: 4000,
            position: 'top-center',
          });
        }
      } else {
        toast.error('Không thể tải thông tin gói xét nghiệm: ' + (response.message || 'Unknown error'), {
          duration: 4000,
          position: 'top-center',
        });
      }
    } catch (error) {
      console.error('Error fetching packages:', error);
      toast.error('Có lỗi xảy ra khi tải thông tin gói xét nghiệm', {
        duration: 4000,
        position: 'top-center',
      });
    } finally {
      setBookingLoading(false);
    }
  };

  const handleConsultantBooking = () => {
    setShowConsultantModal(true);
  };

  const handleConfirmConsultantBooking = (sendScreeningResults: boolean) => {
    if (sendScreeningResults && recommendation) {
      // Lưu cả câu trả lời và kết quả tổng hợp vào localStorage
      const screeningData = {
        answers: formData,
        result: {
          risk_level: recommendation.risk_level,
          recommended_package: recommendation.recommended_package,
          reasoning: recommendation.reasoning,
        },
        timestamp: new Date().toISOString()
      };
      localStorage.setItem('sti_screening_results', JSON.stringify(screeningData));
      toast.success('Kết quả và câu trả lời đã được gửi cho chuyên gia');
    } else {
      localStorage.removeItem('sti_screening_results');
    }

    setShowConsultantModal(false);
    navigate('/consultants');
  };

  const getPackageInfo = (packageCode: string) => {
<<<<<<< HEAD
      // Đảm bảo packages là array trước khi gọi find
      if (!Array.isArray(packages)) {
        console.error('packages is not an array:', packages);
        return null;
      }
      
      console.log('[DEBUG] getPackageInfo called with packageCode:', packageCode);
      console.log('[DEBUG] Available packages:', packages.map(pkg => ({
        code: pkg.code,
        sti_package_code: pkg.sti_package_code,
        name: pkg.name,
        sti_package_name: pkg.sti_package_name
      })));
      
      // Thử tìm bằng cả 2 field để đảm bảo
      let found = packages.find(pkg => pkg.code === packageCode);
      if (!found) {
        found = packages.find(pkg => pkg.sti_package_code === packageCode);
        console.log('[DEBUG] Found using sti_package_code:', found);
      } else {
        console.log('[DEBUG] Found using code:', found);
      }
      
      return found;
=======
    return packages.find(pkg => pkg.sti_package_code === packageCode);
>>>>>>> d849b8d2
  };

  const renderPersonalInfo = () => (
    <div className="bg-blue-50 p-6 rounded-xl border border-blue-200 mb-6">
      <div className="flex items-center space-x-2 mb-4">
        <User className="w-5 h-5 text-blue-600" />
        <h3 className="text-lg font-semibold text-blue-800">Thông tin cá nhân</h3>
      </div>

      <div className="grid grid-cols-1 md:grid-cols-2 gap-4">
        <div>
          <label className="block text-sm font-medium mb-2">Tuổi *</label>
          <input
            type="number"
            value={formData.age}
            onChange={(e) => updateFormData('age', e.target.value)}
            onBlur={(e) => validateAge(e.target.value)}
            className="w-full p-3 border border-gray-300 rounded-lg focus:ring-2 focus:ring-blue-500 focus:border-blue-500"
            placeholder="Nhập tuổi của bạn"
            min="13"
            max="100"
          />
        </div>

        <div>
          <label className="block text-sm font-medium mb-2">Giới tính *</label>
          <select
            value={formData.gender}
            onChange={(e) => updateFormData('gender', e.target.value)}
            className="w-full p-3 border border-gray-300 rounded-lg focus:ring-2 focus:ring-blue-500"
          >
            <option value="">Chọn giới tính</option>
            <option value="female">Nữ</option>
            <option value="male">Nam</option>
            <option value="transgender">Chuyển giới</option>
          </select>
        </div>
      </div>

      {formData.gender === 'female' && (
        <div className="bg-pink-50 p-4 rounded-lg border border-pink-200 mt-4">
          <div className="flex items-center space-x-2 mb-3">
            <input
              type="checkbox"
              checked={formData.is_pregnant}
              onChange={(e) => updateFormData('is_pregnant', e.target.checked)}
              className="w-4 h-4 text-pink-600 rounded focus:ring-pink-500"
            />
            <label className="text-sm font-medium">Hiện đang mang thai</label>
          </div>

          {formData.is_pregnant && (
            <select
              value={formData.pregnancy_trimester}
              onChange={(e) => updateFormData('pregnancy_trimester', e.target.value)}
              className="w-full p-2 border border-gray-300 rounded-lg"
            >
              <option value="">Chọn giai đoạn thai kỳ</option>
              <option value="first">Tam cá nguyệt đầu (1-3 tháng)</option>
              <option value="second">Tam cá nguyệt giữa (4-6 tháng)</option>
              <option value="third">Tam cá nguyệt cuối (7-9 tháng)</option>
            </select>
          )}
        </div>
      )}

      {formData.gender === 'transgender' && (
        <div className="bg-purple-50 p-4 rounded-lg border border-purple-200 mt-4">
          <p className="text-sm font-medium mb-2">Thông tin giải phẫu (tùy chọn):</p>
          <div className="flex items-center space-x-2">
            <input
              type="checkbox"
              checked={formData.risk_factors.includes('has_cervix')}
              onChange={() => handleMultiSelect('risk_factors', 'has_cervix')}
              className="w-4 h-4 text-purple-600 rounded focus:ring-purple-500"
            />
            <label className="text-sm">Có cơ quan sinh dục nữ (cervix)</label>
          </div>
        </div>
      )}
    </div>
  );

  const renderSexualInfo = () => (
    <div className="bg-pink-50 p-6 rounded-xl border border-pink-200 mb-6">
      <div className="flex items-center space-x-2 mb-4">
        <Heart className="w-5 h-5 text-pink-600" />
        <h3 className="text-lg font-semibold text-pink-800">Thông tin tình dục</h3>
      </div>

      <div className="space-y-4">
        <div>
          <label className="block text-sm font-medium mb-2">Tình trạng hoạt động tình dục trong 6 tháng qua *</label>
          <select
            value={formData.sexually_active}
            onChange={(e) => updateFormData('sexually_active', e.target.value)}
            className="w-full p-3 border border-gray-300 rounded-lg focus:ring-2 focus:ring-pink-500"
          >
            <option value="">Chọn tình trạng</option>
            <option value="not_active">Không hoạt động tình dục</option>
            <option value="active_single">Có hoạt động - 1 bạn tình cố định</option>
            <option value="active_multiple">Có hoạt động - nhiều bạn tình (≥2 người)</option>
          </select>
          <p className="text-xs text-gray-500 mt-1">
          </p>
        </div>

        {formData.sexually_active !== 'not_active' && formData.sexually_active && (
          <>
            <div>
              <label className="block text-sm font-medium mb-2">Xu hướng tình dục</label>
              <select
                value={formData.sexual_orientation || 'heterosexual'}
                onChange={(e) => updateFormData('sexual_orientation', e.target.value)}
                className="w-full p-3 border border-gray-300 rounded-lg focus:ring-2 focus:ring-pink-500"
              >
                <option value="heterosexual">Dị tính (quan hệ khác giới)</option>
                {formData.gender === 'male' && (
                  <option value="msm">Nam quan hệ với nam (MSM)</option>
                )}
                {formData.gender !== 'male' && (
                  <option value="homosexual">Đồng tính</option>
                )}
                <option value="bisexual">Lưỡng tính</option>
              </select>

              {/* ✅ Enhanced MSM information */}
              {formData.sexual_orientation === 'msm' && (
                <div className="bg-blue-50 p-3 rounded border border-blue-200 mt-2">
                  <p className="text-xs text-blue-700">
                    <strong>Lưu ý MSM:</strong> Nam quan hệ tình dục với nam thuộc nhóm nguy cơ cao theo CDC
                    và cần sàng lọc toàn diện ít nhất hàng năm, hoặc 3-6 tháng nếu có yếu tố nguy cơ bổ sung.
                  </p>
                </div>
              )}
            </div>

            {/* Keep existing MSM question logic for bisexual males */}
            {showMSMQuestion && (
              <div className="bg-blue-50 p-4 rounded-lg border border-blue-200 mt-4">
                <div className="flex items-center space-x-2">
                  <input
                    type="checkbox"
                    checked={hasMaleSex}
                    onChange={(e) => setHasMaleSex(e.target.checked)}
                    className="w-4 h-4 text-blue-600 rounded focus:ring-blue-500"
                  />
                  <label className="text-sm font-medium">Đã từng quan hệ tình dục với nam giới trong 6 tháng qua</label>
                </div>
                {hasMaleSex && (
                  <p className="text-xs text-blue-600 mt-2">
                    * Sẽ được đánh giá theo khuyến cáo CDC cho MSM
                  </p>
                )}
              </div>
            )}

            {/* Additional sexual behavior questions - timeframe specific */}
            <div className="grid grid-cols-1 md:grid-cols-2 gap-4">
              <div className="flex items-center space-x-2">
                <input
                  type="checkbox"
                  checked={formData.new_partner_recently}
                  onChange={(e) => updateFormData('new_partner_recently', e.target.checked)}
                  className="w-4 h-4 text-pink-600 rounded focus:ring-pink-500"
                />
                <label className="text-sm">Có bạn tình mới trong 3 tháng qua</label>
              </div>

              <div className="flex items-center space-x-2">
                <input
                  type="checkbox"
                  checked={formData.partner_has_sti}
                  onChange={(e) => updateFormData('partner_has_sti', e.target.checked)}
                  className="w-4 h-4 text-pink-600 rounded focus:ring-pink-500"
                />
                <label className="text-sm">Bạn tình có/nghi ngờ mắc STI (bệnh lây truyền qua đường tình dục)</label>
              </div>
            </div>

            <div>
              <label className="block text-sm font-medium mb-2">Tần suất sử dụng bao cao su trong 6 tháng qua *</label>
              <select
                value={formData.condom_use}
                onChange={(e) => updateFormData('condom_use', e.target.value)}
                className="w-full p-3 border border-gray-300 rounded-lg focus:ring-2 focus:ring-pink-500"
              >
                <option value="always">Luôn luôn sử dụng</option>
                <option value="sometimes">Thỉnh thoảng sử dụng</option>
                <option value="rarely">Hiếm khi sử dụng</option>
                <option value="never">Không bao giờ sử dụng</option>
              </select>
              <p className="text-xs text-gray-500 mt-1">
                * CDC coi việc sử dụng bao cao su không thường xuyên là yếu tố nguy cơ quan trọng
              </p>
            </div>
          </>
        )}
      </div>
    </div>
  );

  const renderMedicalHistory = () => (
    <div className="bg-gray-50 p-6 rounded-xl border border-gray-200 mb-6">
      <div className="flex items-center space-x-2 mb-4">
        <Calendar className="w-5 h-5 text-gray-600" />
        <h3 className="text-lg font-semibold text-gray-800">Tiền sử y tế</h3>
      </div>

      <div className="space-y-4">
        <div>
          <label className="block text-sm font-medium mb-3">Tiền sử mắc STI (có thể chọn nhiều)</label>
          <div className="grid grid-cols-2 gap-3">
            {/* ✅ ENHANCED: Updated STI codes to match backend mapping */}
            {[
              { code: 'chlamydia', label: 'Chlamydia' },
              { code: 'gonorrhea', label: 'Lậu (Gonorrhea)' },
              { code: 'syphilis', label: 'Giang mai (Syphilis)' },
              { code: 'herpes', label: 'Herpes (HSV)' },
              { code: 'hpv', label: 'HPV' },
              { code: 'hepatitis_b', label: 'Viêm gan B' },
              { code: 'hepatitis_c', label: 'Viêm gan C' },
              { code: 'trichomonas', label: 'Trichomonas' }
            ].map(sti => (
              <div key={sti.code} className="flex items-center space-x-2">
                <input
                  type="checkbox"
                  checked={formData.previous_sti_history.includes(sti.code)}
                  onChange={() => handleMultiSelect('previous_sti_history', sti.code)}
                  className="w-4 h-4 text-gray-600 rounded focus:ring-gray-500"
                />
                <label className="text-sm">{sti.label}</label>
              </div>
            ))}
          </div>
          <p className="text-xs text-gray-500 mt-2">
            * Tiền sử STI là yếu tố nguy cơ quan trọng trong đánh giá CDC
          </p>
        </div>

        <div>
          <label className="block text-sm font-medium mb-2">Tình trạng HIV *</label>
          <select
            value={formData.hiv_status}
            onChange={(e) => updateFormData('hiv_status', e.target.value)}
            className="w-full p-3 border border-gray-300 rounded-lg focus:ring-2 focus:ring-gray-500"
          >
            <option value="">Chọn tình trạng</option>
            <option value="unknown">Chưa biết/Chưa xét nghiệm</option>
            <option value="negative">Âm tính (HIV-)</option>
            <option value="positive">Dương tính (HIV+)</option>
          </select>
          {formData.hiv_status === 'positive' && (
            <p className="text-xs text-red-600 mt-1">
              * Người nhiễm HIV cần sàng lọc STI toàn diện theo khuyến cáo CDC
            </p>
          )}
        </div>

        <div>
          <label className="block text-sm font-medium mb-2">Lần xét nghiệm STI gần nhất</label>
          <select
            value={formData.last_sti_test}
            onChange={(e) => updateFormData('last_sti_test', e.target.value)}
            className="w-full p-3 border border-gray-300 rounded-lg focus:ring-2 focus:ring-gray-500"
          >
            <option value="never">Chưa từng xét nghiệm</option>
            <option value="within_3months">Trong 3 tháng qua</option>
            <option value="3_6months">3-6 tháng trước</option>
            <option value="6_12months">6-12 tháng trước</option>
            <option value="over_1year">Hơn 1 năm trước</option>
          </select>
        </div>
      </div>
    </div>
  );

  const renderSymptoms = () => (
    <div className="bg-red-50 p-6 rounded-xl border border-red-200 mb-6">
      <div className="flex items-center space-x-2 mb-4">
        <AlertTriangle className="w-5 h-5 text-red-600" />
        <h3 className="text-lg font-semibold text-red-800">Triệu chứng hiện tại</h3>
      </div>

      <>
        <div className="grid grid-cols-2 gap-2 mt-3">
          {[
            'Đau rát khi tiểu',
            'Tiết dịch bất thường',
            'Loét vùng sinh dục',
            'Ngứa vùng sinh dục',
            'Đau vùng kín',
            'Phát ban da',
            'Sưng hạch bẹn',
            'Chảy máu bất thường',
            'Đau khi quan hệ',
            'Mùi hôi bất thường'
          ].map(symptom => (
            <div key={symptom} className="flex items-center space-x-2">
              <input
                type="checkbox"
                checked={formData.symptoms.includes(symptom)}
                onChange={() => handleMultiSelect('symptoms', symptom)}
                className="w-4 h-4 text-red-600 rounded focus:ring-red-500"
              />
              <label className="text-sm">{symptom}</label>
            </div>
          ))}
        </div>
        <div className="bg-red-100 p-3 rounded border border-red-300 mt-4">
          <p className="text-xs text-red-700">
            <strong>Quan trọng:</strong> Có triệu chứng STI là yếu tố ưu tiên cao nhất trong đánh giá CDC.
            Bạn sẽ được khuyến cáo xét nghiệm toàn diện ngay lập tức.
          </p>
        </div>
      </>
    </div>
  );

  const renderRiskFactors = () => (
    <div className="bg-yellow-50 p-6 rounded-xl border border-yellow-200 mb-6">
      <div className="flex items-center space-x-2 mb-4">
        <AlertTriangle className="w-5 h-5 text-yellow-600" />
        <h3 className="text-lg font-semibold text-yellow-800">Yếu tố nguy cơ & Môi trường</h3>
      </div>

      <div className="space-y-4">
        <div>
          <label className="block text-sm font-medium mb-3">Yếu tố nguy cơ (có thể chọn nhiều)</label>
          <div className="space-y-3">
            {[
              { key: 'injection_drug', label: 'Sử dụng ma túy tiêm' },
              { key: 'sex_work', label: 'Làm nghề mại dâm' },
              { key: 'incarceration', label: 'Tiền sử bị giam giữ' },
              { key: 'blood_transfusion', label: 'Truyền máu/ghép tạng' },
              { key: 'prep_user', label: 'Đang dùng PrEP (thuốc dự phòng HIV)' },
              { key: 'immunocompromised', label: 'Suy giảm miễn dịch' },
              // ✅ NEW: Added geographic risk factor
              { key: 'geographic_risk', label: 'Sống ở vùng có nguy cơ STI cao theo địa lý' }
            ].map(risk => (
              <div key={risk.key} className="flex items-center space-x-2">
                <input
                  type="checkbox"
                  checked={formData.risk_factors.includes(risk.key)}
                  onChange={() => handleMultiSelect('risk_factors', risk.key)}
                  className="w-4 h-4 text-yellow-600 rounded focus:ring-yellow-500"
                />
                <label className="text-sm">{risk.label}</label>
              </div>
            ))}
          </div>
        </div>

        <div>
          <label className="block text-sm font-medium mb-2">Khu vực/Môi trường sinh sống</label>
          <select
            value={formData.living_area}
            onChange={(e) => updateFormData('living_area', e.target.value)}
            className="w-full p-3 border border-gray-300 rounded-lg focus:ring-2 focus:ring-yellow-500"
          >
            <option value="normal">Khu vực bình thường</option>
            {/* ✅ ENHANCED: All high-prevalence settings from backend */}
            <option value="sti_clinic">Phòng khám STI/Sức khỏe tình dục</option>
            <option value="correctional_facility">Cơ sở giam giữ/Nhà tù</option>
            <option value="adolescent_clinic">Phòng khám thanh thiếu niên</option>
            <option value="drug_treatment_center">Trung tâm cai nghiện ma túy</option>
            <option value="emergency_department">Khoa cấp cứu</option>
            <option value="family_planning_clinic">Phòng khám kế hoạch hóa gia đình</option>
            <option value="high_prevalence_area">Khu vực dịch tễ STI cao khác</option>
          </select>
          <p className="text-xs text-gray-500 mt-1">
            * Môi trường nguy cơ cao được CDC khuyến cáo sàng lọc tích cực hơn
          </p>
        </div>
      </div>
    </div>
  );

  const renderRecommendation = () => {
    if (!recommendation) return null;

    console.log('[DEBUG] renderRecommendation - recommendation:', recommendation);
    console.log('[DEBUG] renderRecommendation - recommended_package:', recommendation.recommended_package);

    const packageInfo = getPackageInfo(recommendation.recommended_package);
    console.log('[DEBUG] renderRecommendation - packageInfo result:', packageInfo);

    if (packagesLoading) {
      return (
        <div className="bg-white p-6 rounded-lg border">
          <div className="flex items-center justify-center">
            <Spin size="large" />
            <span className="ml-3">Đang tải thông tin gói xét nghiệm...</span>
          </div>
        </div>
      );
    }

    if (!packageInfo) {
      return (
        <div className="bg-white p-6 rounded-lg border">
          <Alert
            message="Không tìm thấy thông tin gói xét nghiệm"
            description="Vui lòng thử lại sau hoặc liên hệ hỗ trợ"
            type="warning"
            showIcon
          />
        </div>
      );
    }

    return (
      <div className="space-y-6">
        <div className="bg-gradient-to-r from-blue-50 to-purple-50 p-6 rounded-lg border-l-4 border-blue-500">
          <h3 className="text-xl font-bold text-gray-800 mb-4 flex items-center">
            <Shield className="w-6 h-6 mr-2 text-blue-600" />
            Kết quả đánh giá nguy cơ STI
          </h3>

          <div className="grid md:grid-cols-2 gap-6">
            <div>
              <h4 className="font-semibold text-lg mb-3">Mức độ nguy cơ:</h4>
              <div className={`inline-flex items-center px-4 py-2 rounded-full text-white font-medium ${recommendation.risk_level === 'Cao' ? 'bg-red-500' :
                recommendation.risk_level === 'Trung bình' ? 'bg-yellow-500' : 'bg-green-500'
                }`}>
                <AlertTriangle className="w-4 h-4 mr-2" />
                {recommendation.risk_level}
              </div>

              <div className="mt-4">
                <h5 className="font-medium mb-2">Lý do đánh giá:</h5>
                <ul className="space-y-1">
                  {recommendation.reasoning.map((reason, index) => (
                    <li key={index} className="flex items-start">
                      <span className="w-2 h-2 bg-blue-500 rounded-full mt-2 mr-2 flex-shrink-0"></span>
                      <span className="text-sm text-gray-700">{reason}</span>
                    </li>
                  ))}
                </ul>
              </div>
            </div>

            <div className="bg-white p-6 rounded-lg border border-green-200 shadow-lg">
              <div className="flex items-center justify-between mb-4">
                <h5 className="font-bold text-xl text-blue-600">{packageInfo.name}</h5>
                <div className="bg-green-50 px-4 py-2 rounded-lg border border-green-200">
                  <p className="text-xs text-gray-600 mb-1">Giá gói</p>
                  <p className="font-bold text-2xl text-green-600" style={{ whiteSpace: 'nowrap' }}>
                    {packageInfo.price?.toLocaleString('vi-VN')} VNĐ
                  </p>
                </div>
              </div>
              <p className="text-gray-600 mb-4 leading-relaxed">{packageInfo.description}</p>

              <div>
                <p className="text-sm font-medium mb-3 text-gray-700">Bao gồm các xét nghiệm:</p>
                {(() => {
                  console.log('[DEBUG] packageInfo.tests:', packageInfo.tests);
                  console.log('[DEBUG] packageInfo.tests type:', typeof packageInfo.tests);
                  console.log('[DEBUG] packageInfo.tests isArray:', Array.isArray(packageInfo.tests));
                  console.log('[DEBUG] packageInfo.tests length:', packageInfo.tests?.length);
                  return null;
                })()}
                
                {packageInfo.tests && packageInfo.tests.length > 0 ? (
                  <div className="grid grid-cols-1 gap-3">
                    {packageInfo.tests.map((test: string, index: number) => (
                      <div key={index} className="flex items-center bg-gradient-to-r from-blue-50 to-green-50 p-4 rounded-xl border border-blue-100 shadow-sm hover:shadow-md transition-shadow">
                        <div className="flex-shrink-0 w-8 h-8 bg-green-500 rounded-full flex items-center justify-center mr-4">
                          <CheckCircle className="w-5 h-5 text-white" />
                        </div>
                        <div className="flex-grow">
                          <span className="text-sm font-medium text-gray-800 leading-relaxed">{test}</span>
                        </div>
                        <div className="flex-shrink-0 text-xs text-green-600 font-medium bg-green-100 px-2 py-1 rounded-full">
                          ✓ Bao gồm
                        </div>
                    </div>
                  ))}
                </div>
                ) : (
                  <div className="bg-yellow-50 border border-yellow-200 rounded-lg p-4">
                    <div className="flex items-center">
                      <AlertTriangle className="w-5 h-5 text-yellow-600 mr-2" />
                      <span className="text-sm text-yellow-700">
                        Danh sách xét nghiệm đang được cập nhật. Vui lòng liên hệ để biết chi tiết.
                      </span>
                    </div>
                  </div>
                )}
              </div>
            </div>
          </div>
        </div>

        <div className="text-center space-y-4">
          <button
            onClick={() => {
              setRecommendation(null);
              setFormData({
                age: '', gender: '', is_pregnant: false, pregnancy_trimester: '',
                sexually_active: '', sexual_orientation: 'heterosexual', actual_orientation: '',
                new_partner_recently: false, partner_has_sti: false, condom_use: 'sometimes',
                previous_sti_history: [], hiv_status: '', last_sti_test: 'never',
                has_symptoms: false, symptoms: [], risk_factors: [],
                living_area: 'normal'
              });
            }}
            className="w-full bg-gray-500 text-white py-3 px-6 rounded-lg hover:bg-gray-600 transition-colors"
          >
            Đánh giá lại
          </button>

          <button
            onClick={handleConsultantBooking}
            className="w-full bg-gradient-to-r from-green-600 to-emerald-600 text-white py-3 px-6 rounded-lg hover:from-green-700 hover:to-emerald-700 transition-colors shadow-lg"
          >
            Đặt lịch tư vấn với chuyên gia ngay để hiểu kĩ hơn
          </button>

          <button
            onClick={handleBookingSTI}
            disabled={bookingLoading}
            className="w-full bg-gradient-to-r from-blue-600 to-indigo-600 text-white py-3 px-6 rounded-lg hover:from-blue-700 hover:to-indigo-700 transition-colors shadow-lg disabled:opacity-50 disabled:cursor-not-allowed"
          >
            {bookingLoading ? (
              <>
                <div className="animate-spin rounded-full h-4 w-4 border-b-2 border-white mr-2 inline-block"></div>
                Đang xử lý...
              </>
            ) : (
              'Đặt lịch xét nghiệm STI ngay'
            )}
          </button>
        </div>

        {/* Modal xác nhận gửi kết quả sàng lọc */}
        <Modal
          title="Gửi kết quả sàng lọc cho chuyên gia"
          open={showConsultantModal}
          onCancel={() => setShowConsultantModal(false)}
          footer={null}
          width={500}
        >
          <div className="space-y-4">
            <p className="text-gray-700">
              Bạn có đồng ý gửi thêm kết quả sàng lọc STI này cho chuyên gia không?
            </p>

            {recommendation && (
              <div className="bg-blue-50 p-4 rounded-lg border border-blue-200">
                <h4 className="font-semibold text-blue-800 mb-2">Kết quả sàng lọc:</h4>
                <div className="space-y-2 text-sm">
                  <div>
                    <span className="font-medium">Mức độ nguy cơ:</span>
                    <span className={`ml-2 inline-flex items-center px-2 py-1 rounded-full text-xs font-medium ${recommendation.risk_level === 'Cao' ? 'bg-red-100 text-red-800' :
                      recommendation.risk_level === 'Trung bình' ? 'bg-yellow-100 text-yellow-800' : 'bg-green-100 text-green-800'
                      }`}>
                      {recommendation.risk_level}
                    </span>
                  </div>
                  <div>
                    <span className="font-medium">Gói đề xuất:</span>
                    <span className="ml-2 text-blue-700">{recommendation.recommended_package}</span>
                  </div>
                </div>
              </div>
            )}

            <p className="text-sm text-gray-600">
              Việc gửi kết quả sàng lọc sẽ giúp chuyên gia hiểu rõ hơn về tình trạng của bạn và đưa ra lời khuyên phù hợp hơn.
            </p>

            <div className="flex space-x-3 pt-4">
              <button
                onClick={() => handleConfirmConsultantBooking(false)}
                className="flex-1 px-4 py-2 bg-gray-200 text-gray-800 rounded-lg hover:bg-gray-300 transition-colors"
              >
                Không gửi
              </button>
              <button
                onClick={() => handleConfirmConsultantBooking(true)}
                className="flex-1 px-4 py-2 bg-blue-600 text-white rounded-lg hover:bg-blue-700 transition-colors"
              >
                Đồng ý gửi
              </button>
            </div>
          </div>
        </Modal>
      </div>
    );
  };

  const isStepValid = () => {
    const age = parseInt(formData.age);
    return formData.age && formData.gender && age >= 13 && age <= 100 &&
      formData.sexually_active && formData.hiv_status;
  };

  return (
    <div className="max-w-6xl mx-auto px-4 sm:px-6 lg:px-8 xl:px-12 py-6 lg:py-10 bg-white min-h-screen">
      <div className="mb-8 text-center">
        <h1 className="text-4xl font-bold bg-gradient-to-r from-blue-600 to-indigo-600 bg-clip-text text-transparent mb-3">
          Đánh giá Sàng lọc STI Cá nhân
        </h1>
        <p className="text-gray-600 text-lg">
          Dựa trên hướng dẫn CDC 2021 - Tư vấn gói xét nghiệm phù hợp cho bạn
        </p>
        <p className="text-sm text-gray-500 mt-1">
          *CDC: Trung tâm Kiểm soát và Phòng ngừa Dịch bệnh Hoa Kỳ (Centers for Disease Control and Prevention)
        </p>
      </div>

      {/* Form Content */}
      {!recommendation ? (
        <div className="space-y-6">
          {/* All sections on one page with color coding */}
          {renderPersonalInfo()}
          {renderSexualInfo()}
          {renderMedicalHistory()}
          {renderSymptoms()}
          {renderRiskFactors()}

          {/* Submit Button */}
          <div className="text-center">
            <button
              onClick={submitAssessment}
              disabled={!isStepValid() || loading}
              className={`px-8 py-4 rounded-lg font-semibold text-lg transition-colors ${!isStepValid() || loading
                ? 'bg-gray-300 text-gray-500 cursor-not-allowed'
                : 'bg-gradient-to-r from-blue-600 to-indigo-600 text-white hover:from-blue-700 hover:to-indigo-700 shadow-lg'
                }`}
            >
              {loading ? (
                <>
                  <div className="animate-spin rounded-full h-5 w-5 border-b-2 border-white mr-2 inline-block"></div>
                  Đang phân tích...
                </>
              ) : (
                'Xem kết quả đánh giá'
              )}
            </button>
          </div>
        </div>
      ) : (
        renderRecommendation()
      )}

      {/* Disclaimer */}
      <div className="mt-8 p-4 bg-amber-50 border border-amber-200 rounded-lg">
        <div className="flex items-start space-x-2">
          <AlertTriangle className="w-5 h-5 text-amber-600 mt-0.5 flex-shrink-0" />
          <div className="text-sm text-amber-800">
            <p className="font-semibold mb-1">Lưu ý quan trọng:</p>
            <ul className="space-y-1 list-disc list-inside">
              <li>Kết quả này chỉ mang tính chất tham khảo dựa trên hướng dẫn CDC</li>
              <li>Không thay thế cho tư vấn trực tiếp từ bác sĩ chuyên khoa</li>
              <li>Nếu có triệu chứng cấp tính, hãy liên hệ ngay với cơ sở y tế</li>
              <li>Thông tin cá nhân được bảo mật tuyệt đối</li>
            </ul>
          </div>
        </div>
      </div>

      {/* Contact Information */}
      <div className="mt-6 text-center text-sm text-gray-600">
        <p>Cần hỗ trợ? Liên hệ hotline: <span className="font-semibold text-blue-600">1900 6789</span></p>
        <p>Hoặc đặt lịch hẹn trực tuyến với chuyên gia tư vấn</p>
      </div>
    </div>
  );
};

export default STIAssessmentForm;<|MERGE_RESOLUTION|>--- conflicted
+++ resolved
@@ -249,7 +249,6 @@
 
     setBookingLoading(true);
     try {
-<<<<<<< HEAD
       // Sử dụng cùng API như ở useEffect để đảm bảo consistency
       const response = await STIAssessmentService.getPackageInfo();
 
@@ -271,82 +270,6 @@
          // Fallback: thử tìm bằng sti_package_code nếu không tìm thấy bằng code
          if (!targetPackage) {
            targetPackage = availablePackages.find((pkg: any) =>
-=======
-      const response = await apiClient.get(API.STI.GET_ALL_PACKAGES);
-      const data = response.data as any;
-
-      console.log('API GET_ALL_PACKAGES result:', data);
-      console.log('All data keys:', Object.keys(data));
-      console.log('data properties:', data);
-      console.log('JSON.stringify(data):', JSON.stringify(data));
-
-      if (data.success) {
-        console.log('Raw data.stippackage:', data.stippackage);
-        console.log('Raw data.stippackages:', data.stippackages);
-        console.log('data.stippackage type:', typeof data.stippackage);
-        console.log('data.stippackage isArray:', Array.isArray(data.stippackage));
-
-        // Thử destructuring để tránh vấn đề với getter/setter
-        const { stippackage, stippackages } = data;
-        console.log('Destructured stippackage:', stippackage);
-        console.log('Destructured stippackages:', stippackages);
-
-        let packages = stippackage || stippackages || [];
-
-        // Nếu vẫn rỗng, thử dùng bracket notation
-        if (!packages.length) {
-          packages = data['stippackage'] || data['stippackages'] || [];
-        }
-
-        // Nếu vẫn rỗng, thử Object.values để lấy tất cả arrays có trong object
-        if (!packages.length) {
-          console.log('Trying Object.values approach');
-          const allValues = Object.values(data);
-          console.log('All object values:', allValues);
-          packages = allValues.find(val => Array.isArray(val) && val.length > 0) as any[] || [];
-        }
-
-        // FALLBACK: Nếu vẫn không có, tạm thời hard-code để test flow
-        if (!packages.length) {
-          console.log('Using fallback hardcoded packages for testing');
-          packages = [
-            {
-              _id: '675e1a2b3c4d5e6f7a8b9101',
-              sti_package_name: 'Gói xét nghiệm STIs CƠ BẢN 1',
-              sti_package_code: 'STI-BASIC-01',
-              price: 700000
-            },
-            {
-              _id: '675e1a2b3c4d5e6f7a8b9102',
-              sti_package_name: 'Gói xét nghiệm STIs CƠ BẢN 2',
-              sti_package_code: 'STI-BASIC-02',
-              price: 900000
-            },
-            {
-              _id: '675e1a2b3c4d5e6f7a8b9103',
-              sti_package_name: 'Gói xét nghiệm STIs NÂNG CAO',
-              sti_package_code: 'STI-ADVANCE',
-              price: 1700000
-            }
-          ];
-        }
-
-        console.log('Final assigned packages:', packages);
-        console.log('Final packages type:', typeof packages);
-        console.log('Final packages isArray:', Array.isArray(packages));
-        console.log('Final packages length:', packages.length);
-
-        if (!Array.isArray(packages)) {
-          console.log('Packages is not array, type:', typeof packages);
-          toast.error('Dữ liệu gói xét nghiệm không hợp lệ', {
-            duration: 3000,
-            position: 'top-center',
-          });
-          return;
-        }
-
-        const targetPackage = packages.find((pkg: any) =>
->>>>>>> d849b8d2
           pkg.sti_package_code === recommendation.recommended_package
         );
            console.log('[DEBUG] handleBookingSTI - Found using sti_package_code:', targetPackage);
@@ -421,7 +344,6 @@
   };
 
   const getPackageInfo = (packageCode: string) => {
-<<<<<<< HEAD
       // Đảm bảo packages là array trước khi gọi find
       if (!Array.isArray(packages)) {
         console.error('packages is not an array:', packages);
@@ -446,9 +368,6 @@
       }
       
       return found;
-=======
-    return packages.find(pkg => pkg.sti_package_code === packageCode);
->>>>>>> d849b8d2
   };
 
   const renderPersonalInfo = () => (
