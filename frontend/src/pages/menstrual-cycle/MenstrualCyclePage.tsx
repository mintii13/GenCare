--- conflicted
+++ resolved
@@ -10,15 +10,12 @@
 import CycleCalendar from './components/CycleCalendar';
 import CycleStatistics from './components/CycleStatistics';
 import PeriodLogger from './components/PeriodLogger';
-<<<<<<< HEAD
 import PillSetupForm from './components/PillSetupForm';
 import PillCalendar from './components/PillCalendar';
 import PillSettingsModal from './components/PillSettingsModal';
 import useMenstrualCycle from '../../hooks/useMenstrualCycle';
-=======
 import FirstTimeGuideModal from '../../components/menstrual-cycle/FirstTimeGuideModal';
 
->>>>>>> b6b54d90
 import { toast } from 'react-hot-toast';
 import { 
   FaHeart, 
@@ -35,11 +32,8 @@
   const { user } = useAuth();
   const [activeTab, setActiveTab] = useState('main');
   const [showPeriodLogger, setShowPeriodLogger] = useState(false);
-<<<<<<< HEAD
   const [showPillSettings, setShowPillSettings] = useState(false);
-=======
   const [showFirstTimeGuide, setShowFirstTimeGuide] = useState(false);
->>>>>>> b6b54d90
 
   // Custom hooks
   const { todayStatus, cycles, loading: cycleLoading, error: cycleError, refresh: refreshCycle } = useMenstrualCycle(user?.id);
@@ -49,7 +43,7 @@
     error: pillError, 
     setupPillSchedule, 
     markPillAsTaken,
-    updatePillSchedule // <-- Lấy hàm update
+    updatePillSchedule
   } = usePillTracking();
 
   const getStatusColor = useCallback((pregnancyChance: string) => {
@@ -79,14 +73,13 @@
     };
   }, [cycles]);
 
-<<<<<<< HEAD
   // Combined loading state
   const isLoading = cycleLoading || pillLoading;
-=======
+
   // Kiểm tra xem người dùng có phải là người mới không
   const isFirstTimeUser = useMemo(() => {
-    return !loading && cycles.length === 0;
-  }, [loading, cycles.length]);
+    return !isLoading && cycles.length === 0;
+  }, [isLoading, cycles.length]);
 
   // Hiển thị modal hướng dẫn cho người dùng mới
   useEffect(() => {
@@ -94,7 +87,6 @@
       setShowFirstTimeGuide(true);
     }
   }, [isFirstTimeUser, user]);
->>>>>>> b6b54d90
 
   if (!user) {
     return (
@@ -346,13 +338,9 @@
             <CycleDashboard 
               todayStatus={todayStatus} 
               cycles={cycles} 
-<<<<<<< HEAD
               onRefresh={refreshCycle}
-=======
-              onRefresh={refresh}
               isFirstTimeUser={isFirstTimeUser}
               onShowGuide={() => setShowFirstTimeGuide(true)}
->>>>>>> b6b54d90
             />
           </TabsContent>
 
@@ -432,7 +420,6 @@
           currentSchedule={schedules && schedules.length ? schedules[0] : undefined}
           isLoading={pillLoading}
         />
-<<<<<<< HEAD
         
         {showPeriodLogger && (
           <PeriodLogger
@@ -440,16 +427,13 @@
             onSuccess={refreshCycle}
           />
         )}
+
+        {/* First Time Guide Modal */}
+        <FirstTimeGuideModal
+          isOpen={showFirstTimeGuide}
+          onClose={() => setShowFirstTimeGuide(false)}
+        />
       </div>
-=======
-      )}
-
-      {/* First Time Guide Modal */}
-      <FirstTimeGuideModal
-        isOpen={showFirstTimeGuide}
-        onClose={() => setShowFirstTimeGuide(false)}
-      />
->>>>>>> b6b54d90
     </div>
   );
 };
