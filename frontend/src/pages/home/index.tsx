--- conflicted
+++ resolved
@@ -71,11 +71,7 @@
 
       if (homepageData.success) {
         const { blogs } = homepageData.data;
-<<<<<<< HEAD
         
-=======
-
->>>>>>> fc0cca78
         setBlogsData(blogs || []);
 
         console.log('✅ HomePage: Homepage data fetched successfully', {
@@ -109,10 +105,6 @@
     consultantsData.slice(0, 3), [consultantsData]
   );
 
-<<<<<<< HEAD
-
-=======
->>>>>>> fc0cca78
 
   if (isLoading) {
     return (
@@ -241,7 +233,6 @@
 
           {blogsData.length > 0 ? (
             <div className="relative">
-<<<<<<< HEAD
                <div className="overflow-x-auto scrollbar-hide">
                  <div className="flex gap-6 pb-4" style={{ width: 'max-content' }}>
                    {blogsData.map((blog) => (
@@ -257,23 +248,6 @@
                  </div>
                </div>
               
-=======
-              <div className="overflow-x-auto scrollbar-hide">
-                <div className="flex gap-6 pb-4" style={{ width: 'max-content' }}>
-                  {blogsData.map((blog) => (
-                    <div key={blog.blog_id} className="w-96 flex-shrink-0">
-                      <div className="h-full flex">
-                        <MemoizedBlogCard
-                          blog={blog}
-                          onClick={(blogId) => navigate(`/blogs/${blogId}`)}
-                        />
-                      </div>
-                    </div>
-                  ))}
-                </div>
-              </div>
-
->>>>>>> fc0cca78
               {/* Scroll Indicators */}
               <div className="flex justify-center mt-4 space-x-2">
                 {Array.from({ length: Math.ceil(blogsData.length / 3) }).map((_, index) => (
