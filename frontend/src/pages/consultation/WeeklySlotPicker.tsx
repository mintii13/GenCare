--- conflicted
+++ resolved
@@ -325,25 +325,6 @@
         </div>
       </Card>
 
-
-              {/* Legend */}
-        <Card size="small" className="shadow-sm">
-          <div className="text-center mb-2">
-            <h4 className="text-sm font-semibold text-gray-700">Chú thích trạng thái slot</h4>
-          </div>
-          <Row gutter={16} justify="center">
-            <Col>
-              <Space>
-                <Badge status="success" text="Có thể đặt" />
-                <Badge status="processing" text="Đã chọn" />
-                <Badge status="error" text="Đã đặt" />
-                <Badge status="warning" text="Quá gần" />
-                <Badge status="default" text="Không khả dụng" />
-              </Space>
-            </Col>
-          </Row>
-        </Card>
-
         {/* Legend */}
         <Card size="small" className="shadow-sm">
           <div className="text-center mb-2">
@@ -362,13 +343,7 @@
           </Row>
         </Card>
         
-        <Alert
-
-<<<<<<< HEAD
-=======
       <Alert
-
->>>>>>> aedddbd5
         message="Quy tắc đặt lịch hẹn"
         description={
           <div className="flex items-center justify-between text-sm">
