import React, { useState, useEffect } from 'react';
import { Card, Button, Table, Typography, Tag, Space, message, Modal, Input, Select, Row, Col, DatePicker, Form } from 'antd';
import { useNavigate, useLocation } from 'react-router-dom';
import { EyeOutlined, CalendarOutlined, SearchOutlined, EditOutlined, ExclamationCircleOutlined, CloseOutlined } from '@ant-design/icons';
import { useAuth } from '../../contexts/AuthContext';
import apiClient from '../../services/apiClient';
import { API } from '../../config/apiEndpoints';
import dayjs from 'dayjs';
import { toast } from 'react-hot-toast';
import LoginModal from '../../components/auth/LoginModal';
import STIAssessmentService from '../../services/stiAssessmentService';
import { ResourceTable } from '../../components/common/ResourceTable';

const { Title, Text } = Typography;

interface STIOrder {
  _id: string;
  customer_id: string;
  sti_package_item?: {
    sti_package_id: string;
    sti_test_ids: string[];
  };
  sti_test_items: string[];
  sti_schedule_id: string;
  order_date: string;
  total_amount: number;
  notes?: string;
  order_status?: string;
  createdAt: string;
  updatedAt: string;
}

const OrdersPage: React.FC = () => {
  const navigate = useNavigate();
  const location = useLocation();
  const { user } = useAuth();
  const [orders, setOrders] = useState<STIOrder[]>([]);
  const [loading, setLoading] = useState(true);
  const [selectedOrder, setSelectedOrder] = useState<STIOrder | null>(null);
  const [detailModalVisible, setDetailModalVisible] = useState(false);
  const [showLoginModal, setShowLoginModal] = useState(false);
  const [packageMap, setPackageMap] = useState<{ [id: string]: string }>({});
  const [editModalVisible, setEditModalVisible] = useState(false);
  const [selectedOrderForEdit, setSelectedOrderForEdit] = useState<STIOrder | null>(null);
  const [cancelModalVisible, setCancelModalVisible] = useState(false);
  const [selectedOrderForCancel, setSelectedOrderForCancel] = useState<STIOrder | null>(null);
  
  // Detect if this is staff/admin view based on route
  const isStaffView = location.pathname.includes('/staff/') || location.pathname.includes('/admin/');
  
  // Pagination state
  const [currentPage, setCurrentPage] = useState(1);
  const [pageSize, setPageSize] = useState(10);
  const [total, setTotal] = useState(0);
  
  // Common filter state
  const [statusFilter, setStatusFilter] = useState<string>('all');
  const [minAmount, setMinAmount] = useState<string>('');
  const [maxAmount, setMaxAmount] = useState<string>('');
  const [dateFrom, setDateFrom] = useState<string>('');
  const [dateTo, setDateTo] = useState<string>('');
  
  // Staff-only filter state
  const [paymentStatusFilter, setPaymentStatusFilter] = useState<string>('all');
<<<<<<< HEAD
  const [sortBy, setSortBy] = useState('order_date');
  
  // ✅ FIXED: Use actual database field names - MongoDB uses camelCase for timestamps
  const validSortFields = ['order_date', 'total_amount', 'order_status', 'createdAt', 'updatedAt'];
  
  // Debounce search term
  useEffect(() => {
    // This useEffect is no longer needed as searchTerm is removed
  }, []);
=======
  const [sortBy, setSortBy] = useState<string>('order_date');
>>>>>>> 5a2b6971

  useEffect(() => {
    if (!user) {
      toast.error('Vui lòng đăng nhập để sử dụng chức năng này!');
      setShowLoginModal(true);
      return;
    }
    
    // Check role based on view type
    if (isStaffView && !['staff', 'admin', 'manager'].includes(user.role)) {
      message.error('Bạn không có quyền truy cập trang quản lý này');
      navigate('/');
      return;
    }
    
    if (!isStaffView && user.role !== 'customer') {
      message.error('Chỉ khách hàng mới có thể xem lịch xét nghiệm cá nhân');
      navigate('/');
      return;
    }
    
    fetchOrders();
    // Lấy danh sách gói xét nghiệm để mapping id -> tên
    STIAssessmentService.getPackageInfo().then(res => {
      if (res.success && Array.isArray(res.data)) {
        const map: { [id: string]: string } = {};
        res.data.forEach(pkg => {
          map[pkg.code] = pkg.name;
        });
        setPackageMap(map);
      }
    });
  }, [user, isStaffView, currentPage, pageSize, statusFilter, minAmount, maxAmount, dateFrom, dateTo, paymentStatusFilter, sortBy]);

  const fetchOrders = async () => {
    try {
      setLoading(true);
      console.log('🔍 OrdersPage Debug:', {
        userRole: user?.role,
        isStaffView,
        location: location.pathname,
        fullUser: user
      });
      
      // Select endpoint based on view type
      const endpoint = isStaffView 
        ? API.STI.GET_ALL_ORDERS_PAGINATED  // Staff API: /api/sti/orders
        : API.STI.GET_MY_ORDERS;            // Customer API: /api/sti/my-orders
        
      console.log('🌐 API endpoint selected:', endpoint);
      
      // Build query parameters based on view type
      const params = new URLSearchParams({
        page: currentPage.toString(),
        limit: pageSize.toString(),
        sort_order: 'desc'
      });
      
      // Common filters
      if (statusFilter !== 'all') {
        params.append('order_status', statusFilter);
      }

      if (minAmount) {
        params.append('min_amount', minAmount);
      }

      if (maxAmount) {
        params.append('max_amount', maxAmount);
      }

      if (dateFrom) {
        params.append('date_from', dateFrom);
      }

      if (dateTo) {
        params.append('date_to', dateTo);
      }
      
      // Staff-only filters with validation
      if (isStaffView) {
        if (paymentStatusFilter !== 'all') {
          params.append('is_paid', paymentStatusFilter === 'true' ? 'true' : paymentStatusFilter === 'false' ? 'false' : '');
        }
        
        // ✅ FIXED: Validate sortBy field before sending to backend
        if (sortBy !== 'order_date' && validSortFields.includes(sortBy)) {
          params.append('sort_by', sortBy);
        }
      }
      
      const fullUrl = `${endpoint}?${params.toString()}`;
      console.log('📡 Full URL being called:', fullUrl);
      console.log('🔧 Sort field being used:', sortBy, 'Valid fields:', validSortFields);
      
      const response = await apiClient.get<any>(fullUrl);
      
      console.log('📥 API Response:', {
        status: response.status,
        url: response.config?.url,
        data: response.data,
        sortingInfo: {
          requestedSortBy: sortBy,
          isValidSortField: validSortFields.includes(sortBy)
        }
      });
      
      if (response.data.success) {
        setOrders(response.data.data?.items || response.data.items || []);
        setTotal(response.data.data?.pagination?.total_items || response.data.pagination?.total_items || 0);
      } else {
        if (response.data.message?.includes('Cannot find any orders')) {
          setOrders([]);
          setTotal(0);
        } else {
          message.error('Không thể tải danh sách lịch xét nghiệm');
        }
      }
    } catch (error: any) {
      console.error('Error fetching STI orders:', error);
      if (error.response?.status === 404) {
        setOrders([]);
        setTotal(0);
      } else {
        message.error('Có lỗi xảy ra khi tải danh sách lịch xét nghiệm');
      }
    } finally {
      setLoading(false);
    }
  };

  const formatPrice = (price: number) => {
    return new Intl.NumberFormat('vi-VN', {
      style: 'currency',
      currency: 'VND'
    }).format(price);
  };

  const getStatusColor = (status: string) => {
    const colors: { [key: string]: string } = {
      Booked: 'blue',
      Accepted: 'cyan',
      Processing: 'orange',
      SpecimenCollected: 'purple',
      Testing: 'geekblue',
      Completed: 'green',
      Canceled: 'red',
      // Fallback cho status cũ
      pending: 'orange',
      confirmed: 'green',
      completed: 'blue',
      cancelled: 'red'
    };
    return colors[status] || 'default';
  };

  const getStatusText = (status: string) => {
    const texts: { [key: string]: string } = {
      Booked: 'Đã đặt lịch',
      Accepted: 'Đã chấp nhận',
      Processing: 'Đang xử lý',
      SpecimenCollected: 'Đã lấy mẫu',
      Testing: 'Đang xét nghiệm',
      Completed: 'Hoàn thành',
      Canceled: 'Đã hủy',
      // Fallback cho status cũ
      pending: 'Chờ xác nhận',
      confirmed: 'Đã xác nhận',
      completed: 'Hoàn thành',
      cancelled: 'Đã hủy'
    };
    return texts[status] || status;
  };

  // Hiển thị modal chi tiết
  const showOrderDetail = (order: STIOrder) => {
    setSelectedOrder(order);
    setDetailModalVisible(true);
  };

  // Hiển thị modal edit (không mở modal chi tiết)
  const showModalForEditOrder = (order: STIOrder) => {
    setSelectedOrderForEdit(order);
    setEditModalVisible(true);
  };

  // Hiển thị modal xác nhận hủy đơn
  const showCancelConfirmModal = (order: STIOrder) => {
    setSelectedOrderForCancel(order);
    setCancelModalVisible(true);
  };

  const columns = [
    {
      title: 'Ngày giờ',
      dataIndex: 'order_date',
      key: 'order_date',
      render: (date: string) => (
        <div>
          <CalendarOutlined style={{ marginRight: 8 }} />
          {dayjs(date).format('DD/MM/YYYY HH:mm')}
        </div>
      )
    },
    {
      title: 'Loại xét nghiệm',
      key: 'type',
      render: (record: STIOrder) => (
        <div>
          {record.sti_package_item ? (
            <Tag color="blue">Gói xét nghiệm</Tag>
          ) : (
            <Tag color="green">Xét nghiệm lẻ</Tag>
          )}
        </div>
      )
    },
    {
      title: 'Tổng tiền',
      dataIndex: 'total_amount',
      key: 'total_amount',
      render: (amount: number) => (
        <Text strong style={{ color: '#1890ff' }}>
          {formatPrice(amount)}
        </Text>
      )
    },
    {
      title: 'Trạng thái',
      dataIndex: 'order_status',
      key: 'order_status',
      render: (status: string = 'Booked') => (
        <Tag color={getStatusColor(status)}>
          {getStatusText(status)}
        </Tag>
      )
    },
    {
      title: 'Ghi chú',
      dataIndex: 'notes',
      key: 'notes',
      render: (notes: string) => notes || 'Không có ghi chú'
    },
    {
      title: 'Thao tác',
      key: 'actions',
      render: (record: STIOrder) => (
        <Space>
          <Button
            type="link"
            icon={<EyeOutlined />}
            onClick={(e) => {
              e.stopPropagation(); // Ngăn event bubbling
              showOrderDetail(record);
            }}
          >
            Chi tiết
          </Button>
          <Button
            type="link"
            icon={<EditOutlined />}
            disabled={record.order_status !== 'Booked'}
            onClick={(e) => {
              e.stopPropagation(); // Ngăn event bubbling
              showModalForEditOrder(record);
            }}
          >
            Sửa
          </Button>
          <Button
            type="link"
            danger
            icon={<CloseOutlined />}
            disabled={record.order_status !== 'Booked'}
            onClick={(e) => {
              e.stopPropagation(); // Ngăn event bubbling
              showCancelConfirmModal(record);
            }}
          >
            Hủy đơn
          </Button>
        </Space>
      )
    }
  ];

  // Modal chỉnh sửa đơn hàng (đã bỏ trường order_status)
  const EditOrderModal: React.FC<{
    visible: boolean;
    order: STIOrder | null;
    onClose: () => void;
    onSubmit: (values: { order_date: string; notes: string }) => void;
  }> = ({ visible, order, onClose, onSubmit }) => {
    const [form] = Form.useForm();

    useEffect(() => {
      if (order) {
        form.setFieldsValue({
          order_date: order.order_date ? dayjs(order.order_date) : null,
          notes: order.notes || '',
        });
      }
    }, [order, form]);

    const handleSubmit = () => {
      form
        .validateFields()
        .then(values => {
          onSubmit({
            ...values,
            order_date: values.order_date.format('YYYY-MM-DD'),
          });
        })
        .catch(info => {
          console.log('Validate Failed:', info);
        });
    };

    return (
      <Modal
        title="Chỉnh sửa lịch xét nghiệm"
        open={visible}
        onCancel={onClose}
        onOk={handleSubmit}
        okText="Cập nhật"
        cancelText="Hủy"
        confirmLoading={loading}
      >
        <Form form={form} layout="vertical">
          <Form.Item
            label="Ngày xét nghiệm"
            name="order_date"
            rules={[{ required: true, message: 'Vui lòng chọn ngày xét nghiệm' }]}
          >
            <DatePicker 
              picker='date' 
              format="DD/MM/YYYY" 
              style={{ width: '100%' }}
              disabledDate={(current) => {
                // Không cho chọn ngày trong quá khứ
                return current && current < dayjs().startOf('day');
              }}
            />
          </Form.Item>
          <Form.Item label="Ghi chú" name="notes">
            <Input.TextArea rows={3} placeholder="Nhập ghi chú (tùy chọn)" />
          </Form.Item>
        </Form>
      </Modal>
    );
  };

  // Hàm cập nhật đơn hàng (đã bỏ order_status)
  const handleUpdateOrder = async (values: { order_date: string; notes: string }) => {
    if (!selectedOrderForEdit) return;
    
    try {
      setLoading(true);
      
      const updateEndpoint = API.STI.UPDATE_ORDER(selectedOrderForEdit._id);
      
      const response = await apiClient.patch(updateEndpoint, {
        order_date: values.order_date,
        notes: values.notes,
      });
      
      if ((response.data as any).success) {
        toast.success('Cập nhật đơn hàng thành công!');
        setEditModalVisible(false);
        setSelectedOrderForEdit(null);
        fetchOrders(); // Tải lại danh sách
      } else {
        message.error((response.data as any).message || 'Cập nhật thất bại');
      }
    } catch (error: any) {
      console.error('Error updating order:', error);
      message.error(error.response?.data?.message || 'Có lỗi xảy ra khi cập nhật đơn hàng');
    } finally {
      setLoading(false);
    }
  };

  // Xử lý xác nhận hủy đơn
  const handleConfirmCancel = async () => {
    if (!selectedOrderForCancel) return;
    
    try {
      setLoading(true);
      
      const updateEndpoint = API.STI.UPDATE_ORDER(selectedOrderForCancel._id);
      
      const response = await apiClient.patch(updateEndpoint, {
        order_status: 'Canceled',
      });
      
      if ((response.data as any).success) {
        toast.success('Hủy đơn hàng thành công!');
        setCancelModalVisible(false);
        setSelectedOrderForCancel(null);
        fetchOrders(); // Tải lại danh sách
      } else {
        message.error((response.data as any).message || 'Hủy đơn thất bại');
      }
    } catch (error: any) {
      console.error('Error canceling order:', error);
      message.error(error.response?.data?.message || 'Có lỗi xảy ra khi hủy đơn hàng');
    } finally {
      setLoading(false);
    }
  };

  // Xử lý từ chối hủy đơn
  const handleRejectCancel = () => {
    setCancelModalVisible(false);
    setSelectedOrderForCancel(null);
  };

  return (
    <div className="max-w-6xl mx-auto px-4 sm:px-6 lg:px-8 xl:px-12 py-6 lg:py-10">
      {/* Header */}
      <div className="flex items-center justify-between mb-6">
        <Title level={2} className="text-3xl font-bold">
          {isStaffView ? 'Quản lý lịch xét nghiệm STI' : 'Lịch xét nghiệm STI đã đặt'}
        </Title>
        {!isStaffView && (
          <Button type="primary" onClick={() => navigate('/sti-booking/book')}>
            Đặt lịch mới
          </Button>
        )}
      </div>

      {/* Filter */}
      <div className="flex flex-row items-center gap-4 justify-center mb-6">
        <Select
          placeholder="Tất cả trạng thái"
          style={{ minWidth: 200 }}
          value={statusFilter}
          onChange={setStatusFilter}
          allowClear
        >
          <Select.Option value="all">Tất cả trạng thái</Select.Option>
          <Select.Option value="Booked">Đã đặt lịch</Select.Option>
          <Select.Option value="Accepted">Đã chấp nhận</Select.Option>
          <Select.Option value="Processing">Đang xử lý</Select.Option>
          <Select.Option value="SpecimenCollected">Đã lấy mẫu</Select.Option>
          <Select.Option value="Testing">Đang xét nghiệm</Select.Option>
          <Select.Option value="Completed">Hoàn thành</Select.Option>
          <Select.Option value="Canceled">Đã hủy</Select.Option>
        </Select>

        {/* ✅ ADDED: Sort controls for testing */}
        {isStaffView && (
          <Select
            placeholder="Sắp xếp theo"
            style={{ minWidth: 180 }}
            value={sortBy}
            onChange={(value) => {
              console.log('🔧 Sort changed to:', value);
              setSortBy(value);
              setCurrentPage(1);
            }}
          >
            <Select.Option value="order_date">Ngày đặt</Select.Option>
            <Select.Option value="total_amount">Tổng tiền</Select.Option>
            <Select.Option value="order_status">Trạng thái</Select.Option>
            <Select.Option value="createdAt">Ngày tạo</Select.Option>
            <Select.Option value="updatedAt">Ngày cập nhật</Select.Option>
          </Select>
        )}

        <Button
          onClick={() => {
            setStatusFilter('all');
            setSortBy('order_date');
            setCurrentPage(1);
            console.log('🔄 Filters reset');
          }}
        >
          Đặt lại
        </Button>
      </div>

      <ResourceTable
        data={orders}
        columns={columns}
        loading={loading}
        pagination={{
          current: currentPage,
          pageSize: pageSize,
          total: total,
          showSizeChanger: true,
          showQuickJumper: true,
          showTotal: (total: number, range: [number, number]) => `${range[0]}-${range[1]} của ${total} đơn hàng`,
          pageSizeOptions: ['10', '20', '50', '100'],
          onChange: (page: number, pageSize: number) => {
            setCurrentPage(page);
            setPageSize(pageSize);
          },
        }}
        onRowClick={showOrderDetail}
      />

      {/* Modal chi tiết đơn hàng */}
      <Modal
        title="Chi tiết lịch xét nghiệm"
        open={detailModalVisible && !editModalVisible}
        onCancel={() => {
          setSelectedOrder(null);
          setDetailModalVisible(false);
        }}
        footer={[
          <Button key="close" onClick={() => setDetailModalVisible(false)}>
            Đóng
          </Button>
        ]}
        width={600}
      >
        {selectedOrder && (
          <div>
            <Card size="small" style={{ marginBottom: '16px' }}>
              <Space direction="vertical" style={{ width: '100%' }}>
                <div>
                  <Text strong>Mã đơn: </Text>
                  <Text code>{selectedOrder._id}</Text>
                </div>
                <div>
                  <Text strong>Loại: </Text>
                  {selectedOrder.sti_package_item ? (
                    <Tag color="blue">Gói xét nghiệm</Tag>
                  ) : (
                    <Tag color="green">Xét nghiệm lẻ</Tag>
                  )}
                </div>
                <div>
                  <Text strong>Ngày xét nghiệm: </Text>
                  <Text>{dayjs(selectedOrder.order_date).format('DD/MM/YYYY')}</Text>
                </div>
                <div>
                  <Text strong>Tổng tiền: </Text>
                  <Text style={{ color: '#1890ff', fontSize: '16px', fontWeight: 'bold' }}>
                    {formatPrice(selectedOrder.total_amount)}
                  </Text>
                </div>
                <div>
                  <Text strong>Trạng thái: </Text>
                  <Tag color={getStatusColor(selectedOrder.order_status || 'Booked')}>
                    {getStatusText(selectedOrder.order_status || 'Booked')}
                  </Tag>
                </div>
                {selectedOrder.notes && (
                  <div>
                    <Text strong>Ghi chú: </Text>
                    <Text>{selectedOrder.notes}</Text>
                  </div>
                )}
                <div>
                  <Text strong>Ngày đặt: </Text>
                  <Text>{dayjs(selectedOrder.createdAt).format('DD/MM/YYYY HH:mm')}</Text>
                </div>
              </Space>
            </Card>
          </div>
        )}
      </Modal>

      {/* Modal chỉnh sửa đơn hàng */}
      <EditOrderModal
        visible={editModalVisible}
        order={selectedOrderForEdit}
        onClose={() => {
          setSelectedOrderForEdit(null);
          setEditModalVisible(false);
        }}
        onSubmit={handleUpdateOrder}
      />

      {/* Modal xác nhận hủy đơn */}
      <Modal
        title="Xác nhận hủy đơn hàng"
        open={cancelModalVisible}
        onOk={handleConfirmCancel}
        onCancel={handleRejectCancel}
        okText="Có, hủy đơn"
        cancelText="Không"
        okButtonProps={{ danger: true }}
        confirmLoading={loading}
      >
        <div style={{ display: 'flex', alignItems: 'center', marginBottom: 16 }}>
          <ExclamationCircleOutlined style={{ color: '#faad14', fontSize: 22, marginRight: 12 }} />
          <Text strong>Bạn có chắc chắn muốn hủy đơn hàng này không?</Text>
        </div>
        <Text type="secondary">
          Sau khi hủy, đơn hàng sẽ không thể được khôi phục lại. Vui lòng xác nhận quyết định của bạn.
        </Text>
        {selectedOrderForCancel && (
          <div style={{ marginTop: 16, padding: 12, backgroundColor: '#f5f5f5', borderRadius: 6 }}>
            <Text strong>Thông tin đơn hàng:</Text>
            <br />
            <Text>Mã đơn: {selectedOrderForCancel._id}</Text>
            <br />
            <Text>Ngày xét nghiệm: {dayjs(selectedOrderForCancel.order_date).format('DD/MM/YYYY')}</Text>
            <br />
            <Text>Tổng tiền: {formatPrice(selectedOrderForCancel.total_amount)}</Text>
          </div>
        )}
      </Modal>

      <LoginModal isOpen={showLoginModal} onClose={() => setShowLoginModal(false)} />
    </div>
  );
};

export default OrdersPage;<|MERGE_RESOLUTION|>--- conflicted
+++ resolved
@@ -62,7 +62,6 @@
   
   // Staff-only filter state
   const [paymentStatusFilter, setPaymentStatusFilter] = useState<string>('all');
-<<<<<<< HEAD
   const [sortBy, setSortBy] = useState('order_date');
   
   // ✅ FIXED: Use actual database field names - MongoDB uses camelCase for timestamps
@@ -72,9 +71,6 @@
   useEffect(() => {
     // This useEffect is no longer needed as searchTerm is removed
   }, []);
-=======
-  const [sortBy, setSortBy] = useState<string>('order_date');
->>>>>>> 5a2b6971
 
   useEffect(() => {
     if (!user) {
