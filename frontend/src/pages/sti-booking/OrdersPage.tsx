--- conflicted
+++ resolved
@@ -62,19 +62,16 @@
   
   // Staff-only filter state
   const [paymentStatusFilter, setPaymentStatusFilter] = useState<string>('all');
-<<<<<<< HEAD
-  const [sortBy, setSortBy] = useState('order_date');
+  const [sortBy, setSortBy] = useState<string>('order_date');
   
-  // ✅ FIXED: Use actual database field names - MongoDB uses camelCase for timestamps
+  // Valid sort fields for backend validation
   const validSortFields = ['order_date', 'total_amount', 'order_status', 'createdAt', 'updatedAt'];
   
   // Debounce search term
   useEffect(() => {
     // This useEffect is no longer needed as searchTerm is removed
   }, []);
-=======
-  const [sortBy, setSortBy] = useState<string>('order_date');
->>>>>>> d849b8d2
+
 
   useEffect(() => {
     if (!user) {
