import React, { useState, useEffect } from 'react';
import { 
  Table, 
  Button, 
  Tag, 
  Modal, 
  Card, 
  Space, 
  Row, 
  Col, 
  Input, 
  DatePicker,
  Select,
  Collapse,
  Descriptions,
  Alert,
  Empty,
  Tooltip,
  Badge
} from 'antd';
import { 
  EyeOutlined,
  FileTextOutlined,
  CalendarOutlined,
  UserOutlined,
  ExperimentOutlined,
  CheckCircleOutlined,
  ClockCircleOutlined,
  WarningOutlined,
  SearchOutlined,
  ClearOutlined
} from '@ant-design/icons';
import { useAuth } from '../../../../../frontend/src/contexts/AuthContext';
import apiClient from '../../../services/apiClient';
import { API } from '../../../config/apiEndpoints';
import dayjs from 'dayjs';

const { RangePicker } = DatePicker;
const { Option } = Select;
const { Panel } = Collapse;
const { Search } = Input;

interface StiTest {
  _id: string;
  sti_test_name: string;
  sti_test_code: string;
  description: string;
  price: number;
  category: string;
  sti_test_type: string;
}

interface StiResultItem {
  result: {
    blood?: {
      platelets?: number;
      red_blood_cells?: number;
      white_blood_cells?: number;
      hemo_level?: number;
      hiv?: boolean | null;
      HBsAg?: boolean | null;
      anti_HBs?: boolean | null;
      anti_HBc?: boolean | null;
      anti_HCV?: boolean | null;
      HCV_RNA?: boolean | null;
      TPHA_syphilis?: boolean | null;
      VDRL_syphilis?: boolean | null;
      RPR_syphilis?: boolean | null;
      treponema_pallidum_IgM?: boolean | null;
      treponema_pallidum_IgG?: boolean | null;
    };
    swab?: {
      bacteria?: string[];
      virus?: string[];
      parasites?: string[];
      PCR_HSV?: boolean | null;
      HPV?: boolean | null;
      NAAT_Trichomonas?: boolean | null;
      rapidAntigen_Trichomonas?: boolean | null;
      culture_Trichomonas?: boolean | null;
    };
    urine?: {
      color?: string;
      clarity?: string;
      GLU?: number;
      KET?: number;
      PRO?: number;
      NIT?: number;
      pH?: number;
      blood?: boolean;
      LEU?: number;
    };
    sample_type: string;
    time_completed: string;
    staff_id: string;
  };
  sti_test_id: StiTest;
  _id: string;
}

interface StiResult {
  _id: string;
  sti_order_id: string;
  sti_result_items: StiResultItem[];
  is_testing_completed: boolean;
  diagnosis: string;
  is_confirmed: boolean;
  is_critical: boolean;
  medical_notes: string;
  createdAt: string;
  updatedAt: string;
}

interface StiResultsPageProps {
  userRole?: 'customer' | 'staff' | 'consultant';
}

const StiResultsPage: React.FC<StiResultsPageProps> = () => {
  const [results, setResults] = useState<StiResult[]>([]);
  const [filteredResults, setFilteredResults] = useState<StiResult[]>([]);
  const [loading, setLoading] = useState(false);
  const [selectedResult, setSelectedResult] = useState<StiResult | null>(null);
  const [detailModalVisible, setDetailModalVisible] = useState(false);
  
  // Filter states
  const [searchText, setSearchText] = useState('');
  const [statusFilter, setStatusFilter] = useState<string>('all');
  const [dateRange, setDateRange] = useState<[dayjs.Dayjs, dayjs.Dayjs] | null>(null);
  const [confirmationFilter, setConfirmationFilter] = useState<string>('all');

  useEffect(() => {
    fetchResults();
  }, []);

  useEffect(() => {
    applyFilters();
  }, [results, searchText, statusFilter, dateRange, confirmationFilter]);

  const fetchResults = async () => {
    try {
      setLoading(true);
      const response = await apiClient.get(API.STI.MY_STI_RESULTS);
      const resData = (response as any).data;

      if (resData?.success) {
        const confirmedResults = (resData.data || []).filter((item: any) => item.is_confirmed === true);
        setResults(confirmedResults || []);
      } else {
        console.error('Failed to fetch results:', resData?.message);
      }
    } catch (error) {
      console.error('Error fetching STI results:', error);
    } finally {
      setLoading(false);
    }
  };

  const applyFilters = () => {
    let filtered = [...results];

    // Search filter
    if (searchText) {
      const searchLower = searchText.toLowerCase();
      filtered = filtered.filter(result => 
        result.sti_order_id.toLowerCase().includes(searchLower) ||
        result.diagnosis.toLowerCase().includes(searchLower) ||
        result.medical_notes.toLowerCase().includes(searchLower) ||
        result.sti_result_items.some(item => 
          item.sti_test_id.sti_test_name.toLowerCase().includes(searchLower) ||
          item.sti_test_id.sti_test_code.toLowerCase().includes(searchLower)
        )
      );
    }

    // Status filter
    if (statusFilter !== 'all') {
      filtered = filtered.filter(result => {
        if (statusFilter === 'completed') return result.is_testing_completed;
        if (statusFilter === 'pending') return !result.is_testing_completed;
        return true;
      });
    }

    // Confirmation filter
    if (confirmationFilter !== 'all') {
      filtered = filtered.filter(result => {
        if (confirmationFilter === 'confirmed') return result.is_confirmed;
        if (confirmationFilter === 'unconfirmed') return !result.is_confirmed;
        return true;
      });
    }

    // Date range filter
    if (dateRange) {
      filtered = filtered.filter(result => {
        const resultDate = dayjs(result.createdAt);
        return resultDate.isAfter(dateRange[0].startOf('day')) && 
               resultDate.isBefore(dateRange[1].endOf('day'));
      });
    }

    setFilteredResults(filtered);
  };

  const handleClearFilters = () => {
    setSearchText('');
    setStatusFilter('all');
    setDateRange(null);
    setConfirmationFilter('all');
  };

  const getStatusColor = (result: StiResult) => {
    if (result.is_critical) return 'red';
    if (result.is_confirmed && result.is_testing_completed) return 'green';
    if (result.is_testing_completed && !result.is_confirmed) return 'orange';
    return 'blue';
  };

  const getStatusText = (result: StiResult) => {
    if (result.is_critical) return 'Cần chú ý';
    if (result.is_confirmed && result.is_testing_completed) return 'Đã xác nhận';
    if (result.is_testing_completed && !result.is_confirmed) return 'Chờ xác nhận';
    return 'Đang xử lý';
  };

  const renderTestResult = (item: StiResultItem) => {
    const { result, sti_test_id } = item;
    
    return (
      <Card 
        key={item._id} 
        size="small" 
        style={{ marginBottom: 12 }}
        title={
          <div style={{ display: 'flex', justifyContent: 'space-between', alignItems: 'center' }}>
            <span>{sti_test_id.sti_test_name}</span>
            <Tag color="blue">{sti_test_id.sti_test_type}</Tag>
          </div>
        }
      >
        <Descriptions size="small" column={2} bordered>
          <Descriptions.Item label="Mã xét nghiệm">
            {sti_test_id.sti_test_code}
          </Descriptions.Item>
          <Descriptions.Item label="Loại mẫu">
            {result.sample_type === 'blood' ? 'Máu' : 
             result.sample_type === 'swab' ? 'Dịch âm đạo/niệu đạo' : 
             result.sample_type === 'urine' ? 'Nước tiểu' : result.sample_type}
          </Descriptions.Item>
          <Descriptions.Item label="Thời gian hoàn thành" span={2}>
            {dayjs(result.time_completed).format('DD/MM/YYYY HH:mm')}
          </Descriptions.Item>
        </Descriptions>

        {/* Render specific test results */}
        {result.blood && (
          <div style={{ marginTop: 12 }}>
            <strong>Kết quả xét nghiệm máu:</strong>
            <Row gutter={[16, 8]} style={{ marginTop: 8 }}>
              {Object.entries(result.blood).map(([key, value]) => {
                if (value === null || value === undefined) return null;

                let displayValue: string | number;
                let color = 'default';

                if (typeof value === 'boolean') {
                    displayValue = value ? 'Dương tính' : 'Âm tính';
                    color = value ? 'red' : 'green';
                } else {
                    displayValue = value; // số hoặc chuỗi
                }

                return (
                    <Col span={12} key={key}>
                    <Tag color={color}>
                        {key}: {displayValue}
                    </Tag>
                    </Col>
                );
            })}
            </Row>
          </div>
        )}

<<<<<<< HEAD
=======
<<<<<<< HEAD
>>>>>>> f445fc4a
        {result.swab && (((result.swab.bacteria?.length ?? 0) > 0 ||
                          (result.swab.virus?.length ?? 0) > 0 ||
                          (result.swab.parasites?.length ?? 0) > 0 ||
                          result.swab.PCR_HSV !== null ||
                          result.swab.HPV !== null ||
                          result.swab.NAAT_Trichomonas !== null ||
                          result.swab.rapidAntigen_Trichomonas !== null ||
                          result.swab.culture_Trichomonas !== null) &&
<<<<<<< HEAD
=======
=======
        {result.swab && (
>>>>>>> e27dadd9bbb88346272f3cfb2875fc6d5fa6c2ca
>>>>>>> f445fc4a
          <div style={{ marginTop: 12 }}>
            <strong>Kết quả xét nghiệm dịch:</strong>
            <div style={{ marginTop: 8 }}>
              {result.swab.bacteria && result.swab.bacteria.length > 0 && (
                <div>
                  <span style={{ fontWeight: 500 }}>Vi khuẩn: </span>
                  {result.swab.bacteria.map(bacteria => (
                    <Tag color="orange" key={bacteria}>{bacteria}</Tag>
                  ))}
                </div>
              )}
              {result.swab.virus && result.swab.virus.length > 0 && (
                <div style={{ marginTop: 4 }}>
                  <span style={{ fontWeight: 500 }}>Virus: </span>
                  {result.swab.virus.map(virus => (
                    <Tag color="red" key={virus}>{virus}</Tag>
                  ))}
                </div>
              )}
              {result.swab.parasites && result.swab.parasites.length > 0 && (
                <div style={{ marginTop: 4 }}>
                  <span style={{ fontWeight: 500 }}>Ký sinh trùng: </span>
                  {result.swab.parasites.map(parasite => (
                    <Tag color="purple" key={parasite}>{parasite}</Tag>
                  ))}
                </div>
              )}
            </div>
          </div>
        )}

        {result.urine && (
          <div style={{ marginTop: 12 }}>
            <strong>Kết quả xét nghiệm nước tiểu:</strong>
            <Row gutter={[16, 8]} style={{ marginTop: 8 }}>
              {Object.entries(result.urine).map(([key, value]) => {
                if (value === null || value === undefined) return null;
                
                let displayValue: string | number | boolean = value;
                let color = 'default';
                if (typeof value === 'boolean') {
                  displayValue = value ? 'Có' : 'Không';
                  color = value ? 'red' : 'green';
                }
                
                return (
                  <Col span={12} key={key}>
                    <Tag color={color}>
                      {key}: {displayValue}
                    </Tag>
                  </Col>
                );
              })}
            </Row>
          </div>
        )}
      </Card>
    );
  };

  const columns = [
    {
      title: 'Mã đơn hàng',
      dataIndex: 'sti_order_id',
      key: 'sti_order_id',
      width: 150,
      render: (orderId: string) => (
        <span style={{ fontFamily: 'monospace' }}>
          {orderId.slice(-8)}
        </span>
      )
    },
    {
      title: 'Số lượng xét nghiệm',
      key: 'test_count',
      width: 120,
      render: (_: any, record: StiResult) => (
        <Badge 
          count={record.sti_result_items.length} 
          style={{ backgroundColor: '#52c41a' }}
        />
      )
    },
    {
      title: 'Trạng thái',
      key: 'status',
      width: 120,
      render: (_: any, record: StiResult) => (
        <Tag color={getStatusColor(record)} icon={
          record.is_critical ? <WarningOutlined /> :
          record.is_confirmed ? <CheckCircleOutlined /> : <ClockCircleOutlined />
        }>
          {getStatusText(record)}
        </Tag>
      )
    },
    {
      title: 'Chẩn đoán',
      dataIndex: 'diagnosis',
      key: 'diagnosis',
      width: 200,
      render: (diagnosis: string) => (
        <span>{diagnosis || 'Chưa có chẩn đoán'}</span>
      )
    },
    {
      title: 'Ngày tạo',
      dataIndex: 'createdAt',
      key: 'createdAt',
      width: 120,
      render: (date: string) => dayjs(date).format('DD/MM/YYYY')
    },
    {
      title: 'Cập nhật cuối',
      dataIndex: 'updatedAt',
      key: 'updatedAt',
      width: 120,
      render: (date: string) => dayjs(date).format('DD/MM/YYYY')
    },
    {
      title: 'Hành động',
      key: 'actions',
      width: 100,
      render: (_: any, record: StiResult) => (
        <Space>
          <Tooltip title="Xem chi tiết">
            <Button
              type="primary"
              icon={<EyeOutlined />}
              size="small"
              onClick={() => {
                setSelectedResult(record);
                setDetailModalVisible(true);
              }}
            />
          </Tooltip>
        </Space>
      )
    }
  ];

  return (
    <div style={{ padding: '24px' }}>
      <div style={{ marginBottom: '24px' }}>
        <h2 style={{ margin: 0, display: 'flex', alignItems: 'center', gap: '8px' }}>
          <FileTextOutlined />
          Kết quả xét nghiệm STI
        </h2>
        <p style={{ color: '#666', margin: '4px 0 0 0' }}>
          Quản lý và xem chi tiết các kết quả xét nghiệm của bạn
        </p>
      </div>

      {/* Filters */}
      <Card style={{ marginBottom: '16px' }}>
        <Row gutter={[16, 16]}>
          <Col xs={24} sm={12} md={6}>
            <Search
              placeholder="Tìm kiếm theo mã đơn, chẩn đoán..."
              value={searchText}
              onChange={(e) => setSearchText(e.target.value)}
              style={{ width: '100%' }}
              allowClear
            />
          </Col>
          
          <Col xs={24} sm={12} md={6}>
            <Select
              style={{ width: '100%' }}
              value={statusFilter}
              onChange={setStatusFilter}
              placeholder="Trạng thái"
            >
              <Option value="all">Tất cả trạng thái</Option>
              <Option value="completed">Đã hoàn thành</Option>
              <Option value="pending">Đang xử lý</Option>
            </Select>
          </Col>

          <Col xs={24} sm={12} md={6}>
            <Select
              style={{ width: '100%' }}
              value={confirmationFilter}
              onChange={setConfirmationFilter}
              placeholder="Xác nhận"
            >
              <Option value="all">Tất cả</Option>
              <Option value="confirmed">Đã xác nhận</Option>
              <Option value="unconfirmed">Chờ xác nhận</Option>
            </Select>
          </Col>

          <Col xs={24} sm={12} md={6}>
            <RangePicker
              style={{ width: '100%' }}
              value={dateRange}
              onChange={(dates) => setDateRange(dates as [dayjs.Dayjs, dayjs.Dayjs] | null)}
              format="DD/MM/YYYY"
              placeholder={['Từ ngày', 'Đến ngày']}
            />
          </Col>

          <Col xs={24} sm={24} md={24}>
            <Button 
              icon={<ClearOutlined />}
              onClick={handleClearFilters}
            >
              Xóa bộ lọc
            </Button>
          </Col>
        </Row>
      </Card>

      {/* Statistics Cards */}
      <Row gutter={[16, 16]} style={{ marginBottom: '16px' }}>
        <Col xs={24} sm={8} md={6}>
          <Card>
            <div style={{ textAlign: 'center' }}>
              <div style={{ fontSize: '24px', fontWeight: 'bold', color: '#1890ff' }}>
                {results.length}
              </div>
              <div style={{ color: '#666' }}>Tổng số kết quả</div>
            </div>
          </Card>
        </Col>
        <Col xs={24} sm={8} md={6}>
          <Card>
            <div style={{ textAlign: 'center' }}>
              <div style={{ fontSize: '24px', fontWeight: 'bold', color: '#52c41a' }}>
                {results.filter(r => r.is_confirmed && r.is_testing_completed).length}
              </div>
              <div style={{ color: '#666' }}>Đã xác nhận</div>
            </div>
          </Card>
        </Col>
        <Col xs={24} sm={8} md={6}>
          <Card>
            <div style={{ textAlign: 'center' }}>
              <div style={{ fontSize: '24px', fontWeight: 'bold', color: '#faad14' }}>
                {results.filter(r => r.is_testing_completed && !r.is_confirmed).length}
              </div>
              <div style={{ color: '#666' }}>Chờ xác nhận</div>
            </div>
          </Card>
        </Col>
        <Col xs={24} sm={8} md={6}>
          <Card>
            <div style={{ textAlign: 'center' }}>
              <div style={{ fontSize: '24px', fontWeight: 'bold', color: '#f5222d' }}>
                {results.filter(r => r.is_critical).length}
              </div>
              <div style={{ color: '#666' }}>Cần chú ý</div>
            </div>
          </Card>
        </Col>
      </Row>

      {/* Results Table */}
      <Card>
        <Table
          columns={columns}
          dataSource={filteredResults}
          rowKey="_id"
          loading={loading}
          pagination={{
            pageSize: 10,
            showSizeChanger: true,
            showTotal: (total, range) => `${range[0]}-${range[1]} của ${total} kết quả`,
          }}
          locale={{
            emptyText: (
              <Empty
                image={Empty.PRESENTED_IMAGE_SIMPLE}
                description="Không có kết quả nào"
              />
            )
          }}
        />
      </Card>

      {/* Detail Modal */}
      <Modal
        title={
          <div style={{ display: 'flex', alignItems: 'center', gap: '8px' }}>
            <ExperimentOutlined />
            Chi tiết kết quả xét nghiệm
          </div>
        }
        open={detailModalVisible}
        onCancel={() => setDetailModalVisible(false)}
        footer={null}
        width={1000}
        style={{ top: 20 }}
      >
        {selectedResult && (
          <div>
            {/* Header Info */}
            <Card style={{ marginBottom: 16 }}>
              <Row gutter={[16, 16]}>
                <Col span={12}>
                  <strong>Mã đơn hàng:</strong> {selectedResult.sti_order_id}
                </Col>
                <Col span={12}>
                  <strong>Trạng thái:</strong>
                  <Tag color={getStatusColor(selectedResult)} style={{ marginLeft: 8 }}>
                    {getStatusText(selectedResult)}
                  </Tag>
                </Col>
                <Col span={12}>
                  <strong>Ngày tạo:</strong> {dayjs(selectedResult.createdAt).format('DD/MM/YYYY HH:mm')}
                </Col>
                <Col span={12}>
                  <strong>Cập nhật cuối:</strong> {dayjs(selectedResult.updatedAt).format('DD/MM/YYYY HH:mm')}
                </Col>
              </Row>
            </Card>

            {/* Critical Alert */}
            {selectedResult.is_critical && (
              <Alert
                message="Kết quả cần chú ý"
                description="Kết quả xét nghiệm này cần được chú ý đặc biệt. Vui lòng liên hệ với bác sĩ để được tư vấn."
                type="error"
                showIcon
                style={{ marginBottom: 16 }}
              />
            )}

            {/* Diagnosis and Notes */}
            {(selectedResult.diagnosis || selectedResult.medical_notes) && (
              <Card title="Chẩn đoán và Ghi chú" style={{ marginBottom: 16 }}>
                {selectedResult.diagnosis && (
                  <div style={{ marginBottom: 12 }}>
                    <strong>Chẩn đoán:</strong>
                    <div style={{ 
                      marginTop: 4, 
                      padding: '8px 12px', 
                      backgroundColor: '#f6ffed', 
                      border: '1px solid #b7eb8f',
                      borderRadius: '6px'
                    }}>
                      {selectedResult.diagnosis}
                    </div>
                  </div>
                )}
                {selectedResult.medical_notes && (
                  <div>
                    <strong>Ghi chú y tế:</strong>
                    <div style={{ 
                      marginTop: 4, 
                      padding: '8px 12px', 
                      backgroundColor: '#fff7e6', 
                      border: '1px solid #ffd591',
                      borderRadius: '6px'
                    }}>
                      {selectedResult.medical_notes}
                    </div>
                  </div>
                )}
              </Card>
            )}

            {/* Test Results */}
            <Card title={`Kết quả xét nghiệm (${selectedResult.sti_result_items.length} xét nghiệm)`}>
              {selectedResult.sti_result_items.length > 0 ? (
                selectedResult.sti_result_items.map(renderTestResult)
              ) : (
                <Empty description="Chưa có kết quả xét nghiệm" />
              )}
            </Card>
          </div>
        )}
      </Modal>
    </div>
  );
};

export default StiResultsPage;<|MERGE_RESOLUTION|>--- conflicted
+++ resolved
@@ -282,10 +282,6 @@
           </div>
         )}
 
-<<<<<<< HEAD
-=======
-<<<<<<< HEAD
->>>>>>> f445fc4a
         {result.swab && (((result.swab.bacteria?.length ?? 0) > 0 ||
                           (result.swab.virus?.length ?? 0) > 0 ||
                           (result.swab.parasites?.length ?? 0) > 0 ||
@@ -293,13 +289,8 @@
                           result.swab.HPV !== null ||
                           result.swab.NAAT_Trichomonas !== null ||
                           result.swab.rapidAntigen_Trichomonas !== null ||
-                          result.swab.culture_Trichomonas !== null) &&
-<<<<<<< HEAD
-=======
-=======
-        {result.swab && (
->>>>>>> e27dadd9bbb88346272f3cfb2875fc6d5fa6c2ca
->>>>>>> f445fc4a
+                          result.swab.culture_Trichomonas !== null) && (
+
           <div style={{ marginTop: 12 }}>
             <strong>Kết quả xét nghiệm dịch:</strong>
             <div style={{ marginTop: 8 }}>
