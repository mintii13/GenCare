import React, { useState, useEffect, useCallback } from 'react';
import { format } from 'date-fns';
import { vi } from 'date-fns/locale';
import { appointmentService } from '../../../services/appointmentService';
import { consultantService } from '../../../services/consultantService';
import WeeklySlotPicker from '../../consultation/WeeklySlotPicker';
import FeedbackModal from '../../../components/feedback/FeedbackModal';
import FeedbackService from '../../../services/feedbackService';
import toast from 'react-hot-toast';
import { ConfirmModal } from '@/components/ui/confirm-modal';
import { useConfirmModal } from '@/hooks/useConfirmModal';
import {
  Appointment,
  AppointmentQuery,
  OrderQuery,
  PaginationInfo,
} from '../../../types/appointment';
import {
  FaCalendarAlt,
  FaSpinner,
  FaTimes,
  FaFilter,
  FaSearch,
  FaArrowLeft,
  FaArrowRight,
  FaUserMd,
} from 'react-icons/fa';
import { useNavigate } from 'react-router-dom';
import { Button } from '@/components/ui/button';
import { Input } from '@/components/ui/Input';
import { Select, SelectContent, SelectItem, SelectTrigger, SelectValue } from '@/components/ui/select';
import { Card, CardContent, CardHeader, CardTitle } from '@/components/ui/card';
import { Avatar, AvatarFallback, AvatarImage } from '@/components/ui/avatar';
import { Badge } from '@/components/ui/badge';
import {
  DropdownMenu,
  DropdownMenuContent,
  DropdownMenuItem,
  DropdownMenuTrigger,
} from '@/components/ui/dropdown-menu';
import { MoreVertical } from 'lucide-react';
import { Tabs, TabsContent, TabsList, TabsTrigger } from '@/components/ui/tabs';
import { stiService } from '@/services/stiService';
import { FaVial } from 'react-icons/fa';
import { StiOrderQuery } from '@/types/sti';
import { StiOrder } from '../Staff/components/OrdersManagement';
import { API } from '@/config/apiEndpoints';
import { apiClient } from '@/services';

interface FeedbackFormData {
  rating: number;
  comment: string;
}

const TestBookingHistory: React.FC = () => {
  const [orders, setOrders] = useState<StiOrder[]>([]);
  const [loading, setLoading] = useState(true);
  const [error, setError] = useState<string>('');
  const [pagination, setPagination] = useState<PaginationInfo>({
    current_page: 1,
    total_pages: 1,
    total_items: 0,
    items_per_page: 10,
    has_next: false,
    has_prev: false,
  });
  const [query, setQuery] = useState<StiOrderQuery>({ page: 1, limit: 10 });

  // const fetchOrders = useCallback(async () => {
  //   setLoading(true);
  //   try {
  //     const response = await stiService.getMyOrdersPaginated(query);
  //     if (response.success) {
  //       setOrders(response.data.items || []);
  //       setPagination(response.data.pagination);
  //     } else {
  //       setError(response.message);
  //     }
  //   } catch (err) {
  //     setError((err as Error).message || 'Có lỗi xảy ra khi tải dữ liệu');
  //   } finally {
  //     setLoading(false);
  //   }
  // }, [query]);

  const fetchOrders = useCallback(async () => {
    try {
<<<<<<< HEAD
      try {
        const response = await stiService.getMyOrdersPaginated(query);
        if (response && response.success && response.data) {
          setOrders(response.data.items || []);
          setPagination(response.data.pagination);
        } else {
          setError(response?.message || 'Không thể tải dữ liệu đơn hàng');
        }
      } catch (err) {
        setError((err as Error).message || 'Có lỗi xảy ra khi tải dữ liệu');
=======
      setLoading(true);
      const endpoint = API.STI.GET_MY_ORDERS;
      const response = await apiClient.get<any>(endpoint);
      
      if (response.data.success) {
        setOrders(response.data.data?.items || response.data.items || []);
      } else {
        if (response.data.message?.includes('Cannot find any orders')) {
          setOrders([]);
        } else {
          setError('Không thể tải danh sách lịch xét nghiệm');
        }
      }
    } catch (error: any) {
      console.error('Error fetching STI orders:', error);
      if (error.response?.status === 404) {
        setOrders([]);
      } else {
        setError('Có lỗi xảy ra khi tải danh sách lịch xét nghiệm');
>>>>>>> 65f31a6f
      }
    } finally {
      setLoading(false);
    }
  }, [query]);

  useEffect(() => {
    fetchOrders();
  }, []);

  const handlePageChange = (newPage: number) => {
    setQuery(prev => ({ ...prev, page: newPage }));
  };

  const statusLabels: { [key: string]: string } = {
    pending: 'Chờ xử lý',
    confirmed: 'Đã xác nhận',
    processing: 'Đang xử lý',
    completed: 'Đã hoàn thành',
    cancelled: 'Đã hủy',
  };

  const renderOrderCard = (order: StiOrder) => {
    return (
      <Card key={order._id} className="mb-4 shadow-sm hover:shadow-md transition-shadow">
        <CardContent className="p-4 grid grid-cols-1 md:grid-cols-5 gap-4 items-center">
          <div className="md:col-span-2">
<<<<<<< HEAD
            <p className="font-semibold text-gray-800">{order.sti_package_item ? 'Gói xét nghiệm' : 'Xét nghiệm đơn lẻ'}</p>
            <p className="text-sm text-gray-500">Mã đơn: {order.order_code}</p>
          </div>
          <div>
            <p className="text-sm text-gray-500">Ngày đặt</p>
            <p className="font-medium">{order.createdAt ? format(new Date(order.createdAt), 'dd/MM/yyyy') : 'N/A'}</p>
=======
            <p className="font-semibold text-gray-800">{order.sti_package_lookup?.[0]?.sti_package_name || 'Gói xét nghiệm'}</p>
            <p className="text-sm text-gray-500">Mã đơn: {order._id.slice(-8)}</p>
          </div>
          <div>
            <p className="text-sm text-gray-500">Ngày đặt</p>
            <p className="font-medium">{format(new Date(order.order_date), 'dd/MM/yyyy')}</p>
>>>>>>> 65f31a6f
          </div>
          <div>
            <p className="text-sm text-gray-500">Trạng thái</p>
            <Badge>{statusLabels[order.order_status] || order.order_status}</Badge>
          </div>
          <div className="text-right">
            <p className="text-sm text-gray-500">Tổng tiền</p>
            <p className="font-semibold text-lg">
              {new Intl.NumberFormat('vi-VN', { style: 'currency', currency: 'VND' }).format(order.total_amount)}
            </p>
          </div>
        </CardContent>
      </Card>
    );
  };

  if (loading && orders.length === 0) {
    return (
      <div className="flex items-center justify-center min-h-[400px]">
        <FaSpinner className="animate-spin text-4xl text-blue-600" />
      </div>
    );
  }

  return (
    <Card>
      <CardHeader>
        <CardTitle className="text-2xl font-bold">Lịch sử xét nghiệm</CardTitle>
      </CardHeader>
      {/* <div className="mt-4 flex flex-col md:flex-row gap-2">
                <Select defaultValue="all">
                  <SelectTrigger className="w-full md:w-[180px]">
                    <SelectValue placeholder="Trạng thái" />
                  </SelectTrigger>
                  <SelectContent>
                    <SelectItem value="all">Tất cả trạng thái</SelectItem>
                    <SelectItem value="Booked">Đã đặt lịch</SelectItem>
                    <SelectItem value="Accepted">Đã chấp nhận</SelectItem>
                    <SelectItem value="Processing">Đang xử lý</SelectItem>
                    <SelectItem value="SpecimenCollected">Đã lấy mẫu</SelectItem>
                    <SelectItem value="Testing">Đang xét nghiệm</SelectItem>
                    <SelectItem value="Completed">Đã hoàn thành</SelectItem>
                    <SelectItem value="Canceled">Đã hủy</SelectItem>
                  </SelectContent>
                </Select>
              </div> */}
      <CardContent>
        {error && <div className="text-red-600 bg-red-50 p-4 rounded-md text-center">{error}</div>}
        {!loading && !error && orders.length > 0 ? (
          orders.map(renderOrderCard)
        ) : (
          !loading && (
            <div className="text-center py-12">
              <FaVial className="w-12 h-12 text-gray-300 mx-auto mb-4" />
              <h3 className="text-lg font-medium text-gray-800">Chưa có lịch sử xét nghiệm</h3>
              <p className="text-gray-500 mt-1">Bạn chưa đặt lịch xét nghiệm nào.</p>
            </div>
          )
        )}
        {pagination.total_pages > 1 && (
          <div className="flex items-center justify-between mt-6">
            <p className="text-sm text-gray-600">
              Hiển thị {orders.length} trên {pagination.total_items} kết quả
            </p>
            <div className="flex items-center gap-2">
              <Button
                variant="outline"
                size="sm"
                onClick={() => handlePageChange(pagination.current_page - 1)}
                disabled={!pagination.has_prev}
              >
                <FaArrowLeft className="h-4 w-4" />
              </Button>
              <span className="text-sm font-medium">
                Trang {pagination.current_page}/{pagination.total_pages}
              </span>
              <Button
                variant="outline"
                size="sm"
                onClick={() => handlePageChange(pagination.current_page + 1)}
                disabled={!pagination.has_next}
              >
                <FaArrowRight className="h-4 w-4" />
              </Button>
            </div>
          </div>
        )}
      </CardContent>
    </Card>
  );
};

const MyAppointments: React.FC = () => {
  const { modalState, showConfirm, hideConfirm } = useConfirmModal();
  const [appointments, setAppointments] = useState<Appointment[]>([]);
  const [loading, setLoading] = useState(true);
  const [error, setError] = useState<string>('');
  const [selectedAppointment, setSelectedAppointment] = useState<Appointment | null>(null);
  const [editingAppointment, setEditingAppointment] = useState<Appointment | null>(null);

  const [selectedNewSlot, setSelectedNewSlot] = useState<{
    date: string;
    startTime: string;
    endTime: string;
  } | null>(null);
  const [consultantDetails, setConsultantDetails] = useState<{
    [key: string]: { full_name: string; specialization: string; avatar?: string };
  }>({});
  const [showFeedbackModal, setShowFeedbackModal] = useState(false);

  const [pagination, setPagination] = useState<PaginationInfo>({
    current_page: 1,
    total_pages: 1,
    total_items: 0,
    items_per_page: 5,
    has_next: false,
    has_prev: false,
  });

  const [searchTerm, setSearchTerm] = useState('');
  const [query, setQuery] = useState<AppointmentQuery>({
    page: 1,
    limit: 5,
    sort_by: 'appointment_date',
    sort_order: 'desc',
    status: undefined,
  });

  const [orderQuery, setOrderQuery] = useState<OrderQuery>({
    page: 1,
    limit: 5,
    sort_by: 'order_stat',
    sort_order: 'desc',
    status: undefined,
  });
  
  const statusLabels: { [key: string]: string } = {
    pending: 'Chờ xác nhận',
    confirmed: 'Đã xác nhận',
    in_progress: 'Đang tư vấn',
    completed: 'Đã hoàn thành',
    cancelled: 'Đã hủy',
  };

  const statusColors: { [key: string]: 'default' | 'destructive' | 'outline' | 'secondary' } = {
    pending: 'secondary', // 'warning' is not a valid variant
    confirmed: 'default', // 'info' is not a valid variant
    in_progress: 'secondary',
    completed: 'outline', // 'success' is not a valid variant
    cancelled: 'destructive',
  };

  const navigate = useNavigate();

  const fetchAppointments = useCallback(async () => {
    try {
      setLoading(true);
      setError('');
      const response = await appointmentService.getMyAppointmentsPaginated(query);
      if (response.success) {
        setAppointments(response.data.appointments);
        setPagination(response.data.pagination);

        const consultantIds = response.data.appointments
          .map((apt: Appointment) => apt.consultant_id?._id)
          .filter((id: string | undefined): id is string => !!id);

        fetchConsultantDetails(consultantIds);
      } else {
        setError(response.message);
      }
    } catch (err) {
      setError((err as Error).message || 'Có lỗi xảy ra khi tải dữ liệu');
    } finally {
      setLoading(false);
    }
  }, [query]);

  const fetchConsultantDetails = useCallback(async (consultantIds: string[]) => {
    const uniqueIds = [...new Set(consultantIds)].filter(id => !consultantDetails[id]);
    if (uniqueIds.length === 0) return;

    try {
      const promises = uniqueIds.map(id => consultantService.getConsultantById(id));
      const results = await Promise.all(promises);

      const newDetails = results.reduce((acc, consultant, index) => {
        if (consultant) {
          acc[uniqueIds[index]] = consultant;
        }
        return acc;
      }, {} as { [key: string]: any });
      
      setConsultantDetails(prev => ({ ...prev, ...newDetails }));
    } catch (error) {
      console.error('Error fetching consultant details:', error);
    }
  }, [consultantDetails]);
  
  useEffect(() => {
    const timer = setTimeout(() => {
      setQuery(prev => ({ ...prev, page: 1, search: searchTerm.trim() || undefined }));
    }, 500);
    const orderTimer = setTimeout(() => {
      setOrderQuery(prev => ({ ...prev, page: 1, search: searchTerm.trim() || undefined }));
    }, 500);
    return () => {
      clearTimeout(timer);
      clearTimeout(orderTimer);
    }
  }, [searchTerm]);

  useEffect(() => {
    fetchAppointments();
  }, [fetchAppointments]);

  const handlePageChange = (newPage: number) => {
    setQuery(prev => ({ ...prev, page: newPage }));
  };

  const handleStatusFilter = (status: string) => {
    setQuery(prev => ({ ...prev, page: 1, status: status === 'all' ? undefined : status }));
  };

  const handleSortChange = (value: string) => {
    // Split từ cuối để xử lý đúng với "appointment_date_asc"
    const lastUnderscoreIndex = value.lastIndexOf('_');
    const sort_by = value.substring(0, lastUnderscoreIndex);
    const sort_order = value.substring(lastUnderscoreIndex + 1);
    setQuery(prev => ({ 
      ...prev, 
      page: 1, 
      sort_by: sort_by as AppointmentQuery['sort_by'], 
      sort_order: sort_order as AppointmentQuery['sort_order'] 
    }));
  };
  
  const handleCancelAppointment = (appointmentId: string) => {
    showConfirm(
      {
        title: "Xác nhận hủy lịch hẹn",
        description: "Bạn có chắc chắn muốn hủy lịch hẹn này?",
        confirmText: "Hủy lịch hẹn",
        cancelText: "Không",
        confirmVariant: "destructive"
      },
      async () => {
        try {
          const data = await appointmentService.cancelAppointment(appointmentId);
          if (data.success) {
            toast.success('Hủy lịch hẹn thành công!');
            fetchAppointments();
          } else {
            toast.error(data.message || 'Lỗi khi hủy lịch hẹn');
          }
        } catch (error) {
          toast.error('Có lỗi xảy ra khi hủy lịch hẹn');
        }
      }
    );
  };
  
  const handleEditAppointment = (appointment: Appointment) => {
    setEditingAppointment(appointment);
    setSelectedNewSlot(null);
  };

  const handleSlotSelect = (date: string, startTime: string, endTime: string) => {
    setSelectedNewSlot({ date, startTime, endTime });
  };
  
  const handleUpdateAppointment = async () => {
    if (!editingAppointment || !selectedNewSlot) return;
    
    // Validation: Kiểm tra xem slot mới có khác slot cũ không
    const isSameSlot = 
      editingAppointment.appointment_date === selectedNewSlot.date &&
      editingAppointment.start_time === selectedNewSlot.startTime &&
      editingAppointment.end_time === selectedNewSlot.endTime;
    
    if (isSameSlot) {
      toast.error('Vui lòng chọn thời gian khác với lịch hiện tại');
      return;
    }
    
    try {
      const data = await appointmentService.rescheduleAppointment(
        editingAppointment._id,
        {
          appointment_date: selectedNewSlot.date,
          start_time: selectedNewSlot.startTime,
          end_time: selectedNewSlot.endTime,
        }
      );
      if (data.success) {
        toast.success('Đổi lịch thành công!');
        setEditingAppointment(null);
        setSelectedNewSlot(null);
        fetchAppointments();
      } else {
        toast.error(data.message || 'Lỗi khi đổi lịch');
      }
    } catch (error: any) {
      // Xử lý lỗi chi tiết hơn
      if (error.response?.data?.message) {
        toast.error(error.response.data.message);
      } else {
        toast.error('Có lỗi xảy ra khi đổi lịch');
      }
    }
  };

  const handleFeedbackSubmit = async (formData: FeedbackFormData) => {
    if (!selectedAppointment) return;
    try {
      const response = await FeedbackService.submitFeedback(selectedAppointment._id, formData);
      if (response.success) {
        toast.success(
          selectedAppointment.feedback ? 'Cập nhật đánh giá thành công!' : 'Gửi đánh giá thành công!'
        );
        setShowFeedbackModal(false);
        setSelectedAppointment(null);
        fetchAppointments();
      } else {
        toast.error(response.message || 'Lỗi khi gửi đánh giá');
      }
    } catch (error) {
      toast.error('Có lỗi xảy ra khi gửi đánh giá');
    }
  };

  const renderAppointmentCard = (appointment: Appointment) => {
    const consultantId = appointment.consultant_id?._id;
    const consultant = consultantId ? consultantDetails[consultantId] : null;
    const consultantName = consultant?.full_name || appointment.consultant_id?.user_id?.full_name || 'Chuyên gia';
    const avatar = consultant?.avatar;

    return (
      <Card key={appointment._id} className="mb-4 shadow-sm hover:shadow-md transition-shadow">
        <CardContent className="p-4 grid grid-cols-1 md:grid-cols-12 gap-4 items-center">
          <div className="md:col-span-3 flex items-center gap-4">
            <Avatar className="w-12 h-12">
              <AvatarImage src={avatar} alt={consultantName} />
              <AvatarFallback><FaUserMd /></AvatarFallback>
            </Avatar>
            <div>
              <p className="font-semibold text-gray-800">{consultantName}</p>
              <p className="text-sm text-gray-500">{consultant?.specialization || 'Tư vấn'}</p>
            </div>
          </div>
          <div className="md:col-span-2">
            <p className="text-sm text-gray-500">Ngày</p>
            <p className="font-medium">{format(new Date(appointment.appointment_date), 'dd/MM/yyyy')}</p>
          </div>
          <div className="md:col-span-2">
            <p className="text-sm text-gray-500">Thời gian</p>
            <p className="font-medium">{`${appointment.start_time} - ${appointment.end_time}`}</p>
          </div>
          <div className="md:col-span-2">
            <p className="text-sm text-gray-500">Trạng thái</p>
            <Badge variant={statusColors[appointment.status] as any}>{statusLabels[appointment.status]}</Badge>
          </div>
          <div className="md:col-span-3 flex justify-end items-center gap-2">
            <Button variant="outline" size="sm" onClick={() => setSelectedAppointment(appointment)}>
              Chi tiết
            </Button>
            {(appointment.status === 'confirmed' || appointment.status === 'pending') && (
              <Button 
                variant="outline" 
                size="sm" 
                onClick={() => handleEditAppointment(appointment)}
                className="border-primary-200 text-primary-700 hover:bg-primary-50"
              >
                <FaCalendarAlt className="w-3 h-3 mr-1" />
                Đổi lịch
              </Button>
            )}
            <DropdownMenu>
              <DropdownMenuTrigger asChild>
                <Button variant="ghost" size="icon" className="h-8 w-8">
                  <MoreVertical className="h-4 w-4" />
                </Button>
              </DropdownMenuTrigger>
              <DropdownMenuContent align="end">
                {(appointment.status === 'confirmed' || appointment.status === 'pending') && (
                    <DropdownMenuItem onClick={() => handleCancelAppointment(appointment._id)} className="text-red-600">
                      Hủy hẹn
                    </DropdownMenuItem>
                )}
                {appointment.status === 'completed' && (
                  <DropdownMenuItem onClick={() => { setSelectedAppointment(appointment); setShowFeedbackModal(true); }}>
                    {appointment.feedback ? 'Sửa đánh giá' : 'Đánh giá'}
                  </DropdownMenuItem>
                )}
              </DropdownMenuContent>
            </DropdownMenu>
          </div>
        </CardContent>
      </Card>
    );
  };
  
  if (loading && appointments.length === 0) {
    return (
      <div className="flex items-center justify-center min-h-[400px]">
        <FaSpinner className="animate-spin text-4xl text-blue-600" />
      </div>
    );
  }

  return (
    <div className="container mx-auto py-2 px-4 md:px-6">
      <Tabs defaultValue="consultations" className="w-full">
        <TabsList className="grid w-full grid-cols-2">
          <TabsTrigger value="consultations">
            <FaCalendarAlt className="mr-2 h-4 w-4" />
            Lịch hẹn tư vấn
          </TabsTrigger>
          <TabsTrigger value="testing">
            <FaVial className="mr-2 h-4 w-4" />
            Lịch sử xét nghiệm
          </TabsTrigger>
        </TabsList>
        <TabsContent value="consultations" className="mt-4">
          <Card>
            <CardHeader>
              <div className="flex flex-col md:flex-row md:items-center md:justify-between gap-4">
                <CardTitle className="text-2xl font-bold">Lịch hẹn của tôi</CardTitle>
                <Button onClick={() => navigate('/consultation/book')}>
                  <FaCalendarAlt className="mr-2 h-4 w-4" /> Đặt lịch mới
                </Button>
              </div>
              <div className="mt-4 flex flex-col md:flex-row gap-2">
                <Select onValueChange={handleStatusFilter} defaultValue="all">
                  <SelectTrigger className="w-full md:w-[180px]">
                    <SelectValue placeholder="Trạng thái" />
                  </SelectTrigger>
                  <SelectContent>
                    <SelectItem value="all">Tất cả trạng thái</SelectItem>
                    <SelectItem value="pending">Chờ xác nhận</SelectItem>
                    <SelectItem value="confirmed">Đã xác nhận</SelectItem>
                    <SelectItem value="in_progress">Đang tư vấn</SelectItem>
                    <SelectItem value="completed">Đã hoàn thành</SelectItem>
                    <SelectItem value="cancelled">Đã hủy</SelectItem>
                  </SelectContent>
                </Select>
                <Select onValueChange={handleSortChange} defaultValue="appointment_date_desc">
                  <SelectTrigger className="w-full md:w-[200px]">
                    <SelectValue placeholder="Sắp xếp" />
                  </SelectTrigger>
                  <SelectContent>
                    <SelectItem value="appointment_date_desc">Ngày hẹn mới nhất</SelectItem>
                    <SelectItem value="appointment_date_asc">Ngày hẹn cũ nhất</SelectItem>
                    <SelectItem value="createdAt_desc">Tạo mới nhất</SelectItem>
                    <SelectItem value="createdAt_asc">Tạo cũ nhất</SelectItem>
                  </SelectContent>
                </Select>
              </div>
            </CardHeader> 
            <CardContent>
              {loading && (
                <div className="absolute inset-0 bg-white bg-opacity-50 flex items-center justify-center z-10">
                  <FaSpinner className="animate-spin text-2xl text-blue-600" />
                </div>
              )}
              {error && <div className="text-red-600 bg-red-50 p-4 rounded-md text-center">{error}</div>}
              {!loading && !error && appointments.length > 0 ? (
                appointments.map(renderAppointmentCard)
              ) : (
                !loading && (
                  <div className="text-center py-12">
                    <FaCalendarAlt className="w-12 h-12 text-gray-300 mx-auto mb-4" />
                    <h3 className="text-lg font-medium text-gray-800">Chưa có lịch hẹn</h3>
                    <p className="text-gray-500 mt-1">
                      {query.search || query.status ? 'Không tìm thấy lịch hẹn phù hợp.' : 'Bạn chưa có lịch hẹn nào.'}
                    </p>
                  </div>
                )
              )}

              {pagination.total_pages > 1 && (
                <div className="flex items-center justify-between mt-6">
                  <p className="text-sm text-gray-600">
                    Hiển thị {appointments.length} trên {pagination.total_items} kết quả
                  </p>
                  <div className="flex items-center gap-2">
                    <Button
                      variant="outline"
                      size="sm"
                      onClick={() => handlePageChange(pagination.current_page - 1)}
                      disabled={!pagination.has_prev}
                    >
                      <FaArrowLeft className="h-4 w-4" />
                    </Button>
                    <span className="text-sm font-medium">
                      Trang {pagination.current_page}/{pagination.total_pages}
                    </span>
                    <Button
                      variant="outline"
                      size="sm"
                      onClick={() => handlePageChange(pagination.current_page + 1)}
                      disabled={!pagination.has_next}
                    >
                      <FaArrowRight className="h-4 w-4" />
                    </Button>
                  </div>
                </div>
              )}
            </CardContent>
          </Card>
        </TabsContent>
        <TabsContent value="testing" className="mt-4">
          <TestBookingHistory />
        </TabsContent>
      </Tabs>

             {selectedAppointment && (
         <div className="fixed inset-0 bg-black bg-opacity-50 z-50 flex items-center justify-center p-4">
           <div className="bg-white rounded-lg max-w-2xl w-full max-h-[90vh] overflow-y-auto">
             <div className="p-6">
               <div className="flex items-center justify-between mb-6">
                 <h3 className="text-xl font-semibold text-gray-800">Chi tiết lịch hẹn</h3>
                 <button 
                   onClick={() => setSelectedAppointment(null)}
                   className="text-gray-400 hover:text-gray-600 transition-colors"
                 >
                   <FaTimes className="w-5 h-5" />
                 </button>
               </div>
               
               {/* Thông tin chính */}
               <div className="bg-gray-50 rounded-lg p-4 mb-6">
                 <div className="grid grid-cols-1 md:grid-cols-2 gap-4">
                   <div>
                     <p className="text-sm text-gray-600 font-medium">Chuyên gia</p>
                     <p className="font-semibold text-gray-800 mt-1">
                       {consultantDetails[selectedAppointment.consultant_id._id]?.full_name || 'Chưa có thông tin'}
                     </p>
                   </div>
                   <div>
                     <p className="text-sm text-gray-600 font-medium">Chuyên khoa</p>
                     <p className="font-semibold text-gray-800 mt-1">
                       {consultantDetails[selectedAppointment.consultant_id._id]?.specialization || 'Chưa có thông tin'}
                     </p>
                   </div>
                   <div>
                     <p className="text-sm text-gray-600 font-medium">Ngày hẹn</p>
                     <p className="font-semibold text-gray-800 mt-1">
                       {format(new Date(selectedAppointment.appointment_date), 'EEEE, dd/MM/yyyy', { locale: vi })}
                     </p>
                   </div>
                   <div>
                     <p className="text-sm text-gray-600 font-medium">Thời gian</p>
                     <p className="font-semibold text-gray-800 mt-1">
                       {selectedAppointment.start_time} - {selectedAppointment.end_time}
                     </p>
                   </div>
                   <div>
                     <p className="text-sm text-gray-600 font-medium">Trạng thái</p>
                     <div className="mt-1">
                       <Badge variant={statusColors[selectedAppointment.status] as any} className="text-sm">
                         {statusLabels[selectedAppointment.status]}
                       </Badge>
                     </div>
                   </div>
                   <div>
                     <p className="text-sm text-gray-600 font-medium">Đặt lúc</p>
                     <p className="font-semibold text-gray-800 mt-1">
                       {format(new Date(selectedAppointment.created_date), 'dd/MM/yyyy HH:mm', { locale: vi })}
                     </p>
                   </div>
                 </div>
               </div>

               {/* Ghi chú khách hàng */}
               {selectedAppointment.customer_notes && (
                 <div className="mb-6">
                   <h4 className="text-sm text-gray-600 font-medium mb-2">Ghi chú của bạn</h4>
                   <div 
                     className="bg-blue-50 border border-blue-200 rounded-lg p-4 max-h-48 overflow-y-auto"
                     style={{
                       whiteSpace: 'pre-wrap',
                       wordWrap: 'break-word',
                       lineHeight: 1.5,
                       fontSize: 14
                     }}
                   >
                     {selectedAppointment.customer_notes}
                   </div>
                 </div>
               )}

               {/* Ghi chú của chuyên gia */}
               {selectedAppointment.consultant_notes && (
                 <div className="mb-6">
                   <h4 className="text-sm text-gray-600 font-medium mb-2">Ghi chú của chuyên gia</h4>
                   <div 
                     className="bg-green-50 border border-green-200 rounded-lg p-4 max-h-48 overflow-y-auto"
                     style={{
                       whiteSpace: 'pre-wrap',
                       wordWrap: 'break-word',
                       lineHeight: 1.5,
                       fontSize: 14
                     }}
                   >
                     {selectedAppointment.consultant_notes}
                   </div>
                 </div>
               )}

               {/* Link cuộc họp */}
               {selectedAppointment.meeting_info?.meet_url && (
                 <div className="mb-6">
                   <h4 className="text-sm text-gray-600 font-medium mb-2">Link cuộc họp</h4>
                   <div className="bg-purple-50 border border-purple-200 rounded-lg p-4">
                     <a 
                       href={selectedAppointment.meeting_info.meet_url} 
                       target="_blank" 
                       rel="noopener noreferrer"
                       className="text-purple-600 hover:text-purple-800 underline font-medium flex items-center gap-2"
                     >
                       <FaCalendarAlt className="w-4 h-4" />
                       Tham gia cuộc họp
                     </a>
                     <p className="text-xs text-gray-500 mt-1">
                       Meeting ID: {selectedAppointment.meeting_info.meeting_id}
                     </p>
                   </div>
                 </div>
               )}

               {/* Thông tin bổ sung */}
               <div className="bg-gray-50 rounded-lg p-4">
                 <h4 className="text-sm text-gray-600 font-medium mb-3">Thông tin bổ sung</h4>
                 <div className="grid grid-cols-1 md:grid-cols-2 gap-4 text-sm">
                   <div>
                     <span className="text-gray-600">Mã lịch hẹn:</span>
                     <span className="ml-2 font-medium text-gray-800">{selectedAppointment._id}</span>
                   </div>
                   <div>
                     <span className="text-gray-600">Loại tư vấn:</span>
                     <span className="ml-2 font-medium text-gray-800">
                       {selectedAppointment.video_call_status === 'in_progress' ? 'Video call' : 'Tư vấn trực tiếp'}
                     </span>
                   </div>
                   {selectedAppointment.updated_date && (
                     <div>
                       <span className="text-gray-600">Cập nhật lúc:</span>
                       <span className="ml-2 font-medium text-gray-800">
                         {format(new Date(selectedAppointment.updated_date), 'dd/MM/yyyy HH:mm', { locale: vi })}
                       </span>
                     </div>
                   )}
                 </div>
               </div>
             </div>
           </div>
         </div>
       )}

      {editingAppointment && (
        <div className="fixed inset-0 bg-black bg-opacity-50 z-50 flex items-center justify-center p-4">
          <div className="bg-white rounded-lg max-w-4xl w-full max-h-[90vh] overflow-y-auto">
            <div className="p-6">
              <div className="flex items-center justify-between mb-4">
                <h3 className="text-lg font-medium">Đổi lịch hẹn</h3>
                <button 
                  onClick={() => setEditingAppointment(null)}
                  className="text-gray-400 hover:text-gray-600"
                >
                  <FaTimes className="w-5 h-5" />
                </button>
              </div>
              
              {/* Thông tin lịch hiện tại */}
              <div className="mb-6 p-4 bg-gray-50 rounded-lg">
                <h4 className="font-medium text-gray-800 mb-2">Lịch hiện tại:</h4>
                <div className="grid grid-cols-1 md:grid-cols-3 gap-4 text-sm">
                  <div>
                    <span className="text-gray-600">Ngày:</span>
                    <span className="ml-2 font-medium">{format(new Date(editingAppointment.appointment_date), 'dd/MM/yyyy')}</span>
                  </div>
                  <div>
                    <span className="text-gray-600">Thời gian:</span>
                    <span className="ml-2 font-medium">{editingAppointment.start_time} - {editingAppointment.end_time}</span>
                  </div>
                  <div>
                    <span className="text-gray-600">Chuyên gia:</span>
                    <span className="ml-2 font-medium">
                      {consultantDetails[editingAppointment.consultant_id._id]?.full_name || 'Chuyên gia'}
                    </span>
                  </div>
                </div>
              </div>
              
              {/* Chọn slot mới */}
              <div className="mb-6">
                <h4 className="font-medium text-gray-800 mb-4">Chọn thời gian mới:</h4>
                <WeeklySlotPicker
                  consultantId={editingAppointment.consultant_id._id}
                  onSlotSelect={handleSlotSelect}
                  selectedSlot={selectedNewSlot}
                />
              </div>
              
              {/* Hiển thị slot đã chọn */}
              {selectedNewSlot && (
                <div className="mb-6 p-4 bg-blue-50 rounded-lg border border-blue-200">
                  <h4 className="font-medium text-blue-800 mb-2">Thời gian mới đã chọn:</h4>
                  <div className="grid grid-cols-1 md:grid-cols-3 gap-4 text-sm">
                    <div>
                      <span className="text-blue-600">Ngày:</span>
                      <span className="ml-2 font-medium text-blue-800">{format(new Date(selectedNewSlot.date), 'dd/MM/yyyy')}</span>
                    </div>
                    <div>
                      <span className="text-blue-600">Thời gian:</span>
                      <span className="ml-2 font-medium text-blue-800">{selectedNewSlot.startTime} - {selectedNewSlot.endTime}</span>
                    </div>
                    <div>
                      <span className="text-blue-600">Chuyên gia:</span>
                      <span className="ml-2 font-medium text-blue-800">
                        {consultantDetails[editingAppointment.consultant_id._id]?.full_name || 'Chuyên gia'}
                      </span>
                    </div>
                  </div>
                </div>
              )}
              
              <div className="flex justify-end gap-3 mt-6">
                <Button variant="outline" onClick={() => setEditingAppointment(null)}>Hủy</Button>
                <Button 
                  onClick={handleUpdateAppointment} 
                  disabled={!selectedNewSlot}
                  className="bg-primary-600 hover:bg-primary-700"
                >
                  Xác nhận đổi lịch
                </Button>
              </div>
            </div>
          </div>
        </div>
      )}

      {showFeedbackModal && selectedAppointment && (
         <FeedbackModal
           isOpen={showFeedbackModal}
           onClose={() => {
             setShowFeedbackModal(false);
             setSelectedAppointment(null);
           }}
           appointmentInfo={{
             consultant_name: consultantDetails[selectedAppointment.consultant_id._id]?.full_name || 'Chuyên gia',
             appointment_date: format(new Date(selectedAppointment.appointment_date), 'dd/MM/yyyy'),
             start_time: selectedAppointment.start_time,
             end_time: selectedAppointment.end_time,
           }}
           existingFeedback={selectedAppointment.feedback}
           onSubmit={handleFeedbackSubmit}
         />
       )}

       <ConfirmModal
         isOpen={modalState.isOpen}
         onClose={hideConfirm}
         onConfirm={modalState.onConfirm}
         title={modalState.title}
         description={modalState.description}
         confirmText={modalState.confirmText}
         cancelText={modalState.cancelText}
         confirmVariant={modalState.confirmVariant}
         isLoading={modalState.isLoading}
       />
    </div>
  );
};

export default MyAppointments;<|MERGE_RESOLUTION|>--- conflicted
+++ resolved
@@ -42,8 +42,7 @@
 import { Tabs, TabsContent, TabsList, TabsTrigger } from '@/components/ui/tabs';
 import { stiService } from '@/services/stiService';
 import { FaVial } from 'react-icons/fa';
-import { StiOrderQuery } from '@/types/sti';
-import { StiOrder } from '../Staff/components/OrdersManagement';
+import { StiOrderQuery, StiOrder } from '@/types/sti';
 import { API } from '@/config/apiEndpoints';
 import { apiClient } from '@/services';
 
@@ -85,7 +84,6 @@
 
   const fetchOrders = useCallback(async () => {
     try {
-<<<<<<< HEAD
       try {
         const response = await stiService.getMyOrdersPaginated(query);
         if (response && response.success && response.data) {
@@ -96,27 +94,6 @@
         }
       } catch (err) {
         setError((err as Error).message || 'Có lỗi xảy ra khi tải dữ liệu');
-=======
-      setLoading(true);
-      const endpoint = API.STI.GET_MY_ORDERS;
-      const response = await apiClient.get<any>(endpoint);
-      
-      if (response.data.success) {
-        setOrders(response.data.data?.items || response.data.items || []);
-      } else {
-        if (response.data.message?.includes('Cannot find any orders')) {
-          setOrders([]);
-        } else {
-          setError('Không thể tải danh sách lịch xét nghiệm');
-        }
-      }
-    } catch (error: any) {
-      console.error('Error fetching STI orders:', error);
-      if (error.response?.status === 404) {
-        setOrders([]);
-      } else {
-        setError('Có lỗi xảy ra khi tải danh sách lịch xét nghiệm');
->>>>>>> 65f31a6f
       }
     } finally {
       setLoading(false);
@@ -144,21 +121,12 @@
       <Card key={order._id} className="mb-4 shadow-sm hover:shadow-md transition-shadow">
         <CardContent className="p-4 grid grid-cols-1 md:grid-cols-5 gap-4 items-center">
           <div className="md:col-span-2">
-<<<<<<< HEAD
             <p className="font-semibold text-gray-800">{order.sti_package_item ? 'Gói xét nghiệm' : 'Xét nghiệm đơn lẻ'}</p>
             <p className="text-sm text-gray-500">Mã đơn: {order.order_code}</p>
           </div>
           <div>
             <p className="text-sm text-gray-500">Ngày đặt</p>
             <p className="font-medium">{order.createdAt ? format(new Date(order.createdAt), 'dd/MM/yyyy') : 'N/A'}</p>
-=======
-            <p className="font-semibold text-gray-800">{order.sti_package_lookup?.[0]?.sti_package_name || 'Gói xét nghiệm'}</p>
-            <p className="text-sm text-gray-500">Mã đơn: {order._id.slice(-8)}</p>
-          </div>
-          <div>
-            <p className="text-sm text-gray-500">Ngày đặt</p>
-            <p className="font-medium">{format(new Date(order.order_date), 'dd/MM/yyyy')}</p>
->>>>>>> 65f31a6f
           </div>
           <div>
             <p className="text-sm text-gray-500">Trạng thái</p>
@@ -290,7 +258,7 @@
   const [orderQuery, setOrderQuery] = useState<OrderQuery>({
     page: 1,
     limit: 5,
-    sort_by: 'order_stat',
+    sort_by: 'order_status',
     sort_order: 'desc',
     status: undefined,
   });
