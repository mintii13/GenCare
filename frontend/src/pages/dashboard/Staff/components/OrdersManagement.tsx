--- conflicted
+++ resolved
@@ -40,10 +40,6 @@
   OrderStatus, 
 } from '../../../../utils/stiStatusUtils';
 import dayjs from 'dayjs';
-<<<<<<< HEAD
-import { Staff } from '@/types/user';
-=======
->>>>>>> 74389759
 
 const { RangePicker } = DatePicker;
 const { Option } = Select;
@@ -139,7 +135,6 @@
   search?: string;
 }
 
-<<<<<<< HEAD
 export interface StaffInfo {
     _id: string;
     user_id: string;
@@ -148,8 +143,6 @@
     hire_date: string; // hoặc Date nếu bạn parse rồi
 }
 
-=======
->>>>>>> 74389759
 interface OrdersManagementProps {
   refreshTrigger: number;
 }
@@ -182,11 +175,8 @@
   // Forms
   const [orderForm] = Form.useForm();
   const paymentMethod = Form.useWatch('paymentMethod', orderForm); // theo dõi real-time
-<<<<<<< HEAD
   const [payment, setPayment] = useState<{ status: string } | null>(null);
 
-=======
->>>>>>> 74389759
   // Pagination and filters
   const [currentPage, setCurrentPage] = useState(1);
   const [pageSize, setPageSize] = useState(10);
@@ -204,11 +194,8 @@
   const [dateRange, setDateRange] = useState<[dayjs.Dayjs, dayjs.Dayjs] | null>(null);
   const [amountRange, setAmountRange] = useState<[number?, number?]>([undefined, undefined]);
   const [paymentLoading, setPaymentLoading] = useState(false);
-<<<<<<< HEAD
   
   const [staffInfo, setStaffInfo] = useState<StaffInfo | null>(null);
-=======
->>>>>>> 74389759
 
   useEffect(() => {
     apiClient.get(API.Staff.GET_STAFF_BY_USER_ID)
@@ -261,7 +248,6 @@
     }
   };
 
-<<<<<<< HEAD
   const fetchOrderResult = async (orderId: string) => {
     if (orderResults[orderId] !== undefined) return; // Đã có cache
   
@@ -284,15 +270,6 @@
         setAvailableTests((response.data as any)?.stitests || (response.data as any)?.data || []);
       }
     } catch (error) {
-=======
-  const fetchAvailableTests = async () => {
-    try {
-      const response = await apiClient.get(API.STI.GET_ALL_TESTS);
-      if (response.status === 200 && (response.data as any)?.success) {
-        setAvailableTests((response.data as any)?.stitests || (response.data as any)?.data || []);
-      }
-    } catch (error) {
->>>>>>> 74389759
       console.error('Lỗi khi tải danh sách test:', error);
     }
   };
@@ -495,10 +472,7 @@
       });
 
       const paymentData = (res.data as any).data;
-<<<<<<< HEAD
       setPayment({ status: 'Completed' });
-=======
->>>>>>> 74389759
 
       if (paymentMethod === 'MoMo' && paymentData?.paymentUrl) {
         window.location.href = paymentData.paymentUrl;
@@ -589,7 +563,6 @@
   console.log("patient service: ======", isPatientServices)
 
   const columns = [
-<<<<<<< HEAD
     {
       title: 'Mã đơn',
       dataIndex: 'order_code',
@@ -600,10 +573,6 @@
       )
     },
     ...(isPatientServices ? [{
-=======
-        
-    {
->>>>>>> 74389759
       title: 'Khách hàng',
       key: 'customer',
       width: 180,
@@ -720,17 +689,11 @@
       key: 'actions',
       width: 110,
       render: (_: any, record: StiOrder) => {
-<<<<<<< HEAD
         console.log(record.staff?.department);
         const isTestingCompleted = record.sti_result?.is_testing_completed == true;
         console.log("sti result: ======================>", record.sti_result)
         const canManageResult = record.order_status === 'Testing';
         console.log("ORDER RESULTS: =================>", orderResults[record._id]);
-=======
-        const hasResult = !!orderResults[record._id];
-        const canManageResult = record.order_status === 'Testing' ;
-
->>>>>>> 74389759
         return (
           <Space size="small">
             <Tooltip title="Xem chi tiết">
@@ -743,7 +706,6 @@
                 size="small"
               />
             </Tooltip>
-<<<<<<< HEAD
             {isPatientServices &&
                 (<Tooltip title="Sửa đơn hàng">
                   <Button
@@ -757,26 +719,12 @@
             {!isPatientServices && (
               <>
               <Tooltip title="Cập nhật kết quả">
-=======
-            <Tooltip title="Sửa đơn hàng">
-              <Button
-                icon={<EditOutlined />}
-                onClick={() => handleEditOrder(record)}
-                size="small"
-              />
-            </Tooltip>
-            <Tooltip title="Cập nhật kết quả">
->>>>>>> 74389759
               <Button
                 type="primary"
                 icon={<FormOutlined />}
                 onClick={() => handleCreateOrEditResult(record)}
                 size="small"
-<<<<<<< HEAD
                 disabled={!canManageResult || isTestingCompleted}
-=======
-                disabled={!canManageResult || orderResults[record._id]?.is_testing_completed}
->>>>>>> 74389759
               />
             </Tooltip>
             {/* <Tooltip title="Xem kết quả">
@@ -784,11 +732,7 @@
                 icon={<FileTextOutlined />}
                 onClick={() => handleViewResults(record._id)}
                 size="small"
-<<<<<<< HEAD
                 disabled={!canManageResult || (orderResults[record._id]?.sti_result_items?.length ?? 0) === 0 }
-=======
-                disabled={!canManageResult}
->>>>>>> 74389759
               />
             </Tooltip> */}
               </>
@@ -1070,12 +1014,8 @@
                   Debug: Order ID = {editingOrder._id} | Status = {editingOrder.order_status} | Paid = {editingOrder.is_paid ? 'Yes' : 'No'}
                 </div>
 
-<<<<<<< HEAD
                 {payment?.status !== 'Completed' && (
                   <div style={{ display: 'flex', gap: '12px' }}>
-=======
-                <div style={{ display: 'flex', gap: '12px' }}>
->>>>>>> 74389759
                   {paymentMethod === 'MoMo' && (
                     <Button
                       type="primary"
@@ -1098,13 +1038,9 @@
                     </Button>
                   )}
                 </div>
-<<<<<<< HEAD
-
-
                 )}
                 
-=======
->>>>>>> 74389759
+
               </>
               )}
               {['Processing', 'SpecimenCollected'].includes(editingOrder.order_status) && (
