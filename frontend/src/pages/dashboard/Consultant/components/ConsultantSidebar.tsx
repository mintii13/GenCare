import React from 'react';
import { Link, useLocation } from 'react-router-dom';
import ConsultantSchedule from '../ConsultantSchedule';

interface ConsultantSidebarProps {
  isOpen: boolean;
}

const ConsultantSidebar: React.FC<ConsultantSidebarProps> = ({ isOpen }) => {
  const location = useLocation();

  const navigation = [
    {
      title: 'Quản lý Tư vấn',
      items: [
        { name: 'Lịch tư vấn của tôi', path: '/consultant/schedule', icon: '' },
        { name: 'Khách hàng của tôi', path: '/consultant/clients', icon: '' },
        { name: 'Tư vấn trực tuyến', path: '/consultant/online', icon: '' },
        { name: 'Hồ sơ tư vấn', path: '/consultant/records', icon: '' },
        { name: 'Q&A / Câu hỏi', path: '/consultant/qa', icon: '' },
      ],
    },
    {
      title: 'Quản lý Lịch làm việc',
      items: [
<<<<<<< HEAD
        { name: 'Lịch tuần (Calendar View)', path: '/consultant/calendar-view', icon: '' },
        { name: 'Quản lý lịch (Form)', path: '/consultant/weekly-schedule', icon: '' },
        { name: 'Điều chỉnh lịch đặc biệt', path: '/consultant/special-schedule', icon: '' },
        { name: 'Ngày nghỉ / Không khả dụng', path: '/consultant/unavailable', icon: '' },
=======
        { name: 'Lịch tuần (Calendar View)', path: '/consultant/calendar-view', icon: '📅' },
        { name: 'Quản lý lịch (Form)', path: '/consultant/weekly-schedule', icon: '🗓️' },
        { name: 'Điều chỉnh lịch đặc biệt', path: '/consultant/special-schedule', icon: '⏰' },
        { name: 'Ngày nghỉ / Không khả dụng', path: '/consultant/unavailable', icon: '🚫' },
>>>>>>> e2399145
      ],
    },
    {
      title: 'Nội dung & Kiến thức',
      items: [
        { name: 'Quản lý Blog', path: '/consultant/blogs', icon: '' },
        { name: 'Tài liệu chuyên môn', path: '/consultant/documents', icon: '' },
        { name: 'Đào tạo & Cập nhật', path: '/consultant/training', icon: '' },
      ],
    },
    {
      title: 'Báo cáo & Thống kê',
      items: [
        { name: 'Thống kê tư vấn', path: '/consultant/consultation-stats', icon: '' },
        { name: 'Đánh giá & Phản hồi', path: '/consultant/feedback', icon: '' },
        { name: 'Báo cáo doanh thu', path: '/consultant/revenue', icon: '' },
      ],
    },
  ];

  return (
    <aside
      className={`fixed left-0 top-16 h-screen bg-white shadow-lg transition-all duration-300 ${
        isOpen ? 'w-64' : 'w-0'
      }`}
    >
      <div className="h-full overflow-y-auto py-4">
        {navigation.map((section, index) => (
          <div key={index} className="mb-6">
            <h3 className="px-4 text-xs font-semibold text-gray-500 uppercase tracking-wider">
              {section.title}
            </h3>
            <nav className="mt-2">
              {section.items.map((item) => (
                <Link
                  key={item.path}
                  to={item.path}
                  className={`flex items-center px-4 py-2 text-sm ${
                    location.pathname === item.path
                      ? 'bg-cyan-50 text-cyan-700'
                      : 'text-gray-600 hover:bg-gray-50'
                  }`}
                >
                  <span className="mr-3">{item.icon}</span>
                  {item.name}
                </Link>
              ))}
            </nav>
          </div>
        ))}
      </div>
    </aside>
  );
};

export default ConsultantSidebar; <|MERGE_RESOLUTION|>--- conflicted
+++ resolved
@@ -23,17 +23,10 @@
     {
       title: 'Quản lý Lịch làm việc',
       items: [
-<<<<<<< HEAD
-        { name: 'Lịch tuần (Calendar View)', path: '/consultant/calendar-view', icon: '' },
-        { name: 'Quản lý lịch (Form)', path: '/consultant/weekly-schedule', icon: '' },
-        { name: 'Điều chỉnh lịch đặc biệt', path: '/consultant/special-schedule', icon: '' },
-        { name: 'Ngày nghỉ / Không khả dụng', path: '/consultant/unavailable', icon: '' },
-=======
         { name: 'Lịch tuần (Calendar View)', path: '/consultant/calendar-view', icon: '📅' },
         { name: 'Quản lý lịch (Form)', path: '/consultant/weekly-schedule', icon: '🗓️' },
         { name: 'Điều chỉnh lịch đặc biệt', path: '/consultant/special-schedule', icon: '⏰' },
         { name: 'Ngày nghỉ / Không khả dụng', path: '/consultant/unavailable', icon: '🚫' },
->>>>>>> e2399145
       ],
     },
     {
