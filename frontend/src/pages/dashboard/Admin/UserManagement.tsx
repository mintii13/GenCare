import React, { useState, useEffect } from 'react';
import { useAuth } from '@/contexts/AuthContext';
import {
  Table,
  TableBody,
  TableCell,
  TableHead,
  TableHeader,
  TableRow,
} from "@/components/ui/table";
import { Button } from "@/components/ui/button";
import { Input } from "@/components/ui/Input";
import {
  Tabs,
  TabsList,
  TabsTrigger,
  TabsContent,
} from "@/components/ui/tabs";
import {
  Select,
  SelectContent,
  SelectItem,
  SelectTrigger,
  SelectValue,
} from "@/components/ui/select";
import { toast } from 'react-hot-toast';
import {
  AlertDialog,
  AlertDialogAction,
  AlertDialogCancel,
  AlertDialogContent,
  AlertDialogDescription,
  AlertDialogFooter,
  AlertDialogHeader,
  AlertDialogTitle,
} from "@/components/ui/alert-dialog";
import {
  Dialog,
  DialogContent,
  DialogDescription,
  DialogFooter,
  DialogHeader,
  DialogTitle,
} from "../../../components/ui/dialog";
import { Avatar, AvatarFallback, AvatarImage } from "@/components/ui/avatar";
import { Card, CardContent, CardHeader, CardTitle } from "@/components/ui/card";
import { Label } from "@/components/ui/label";
import { Textarea } from "@/components/ui/textarea";
import { Badge } from "@/components/ui/badge";
import { FaEye, FaEdit, FaTrash, FaPlus, FaUser, FaMale, FaFemale } from 'react-icons/fa';
import { UserManagementService, UserData, CreateUserData, UpdateUserData } from '@/services/userManagementService';
import { analyticsService } from '@/services/analyticsService';

const AUTH_TOKEN_KEY = "gencare_auth_token";

interface PaginationInfo {
  total: number;
  page: number;
  totalPages: number;
  limit: number;
}

interface RoleStats {
  customer: number;
  staff: number;
  consultant: number;
  [key: string]: number;
}

interface UserTableProps {
  users: UserData[];
  loading: boolean;
  onStatusChange: (userId: string, newStatus: boolean) => Promise<void>;
  onViewUser: (user: UserData) => void;
  onEditUser: (user: UserData) => void;
  onDeleteUser: (user: UserData) => void;
}

// Các tiêu đề cho từng loại role
const ROLE_TITLES = {
  customer: 'Danh sách khách hàng',
  staff: 'Danh sách nhân viên',
  consultant: 'Danh sách tư vấn viên'
} as const;

// Create User Modal Component
interface CreateUserModalProps {
  isOpen: boolean;
  onClose: () => void;
  onSuccess: () => void;
  role: 'staff' | 'consultant';
}

const CreateUserModal: React.FC<CreateUserModalProps> = ({ isOpen, onClose, onSuccess, role }) => {
  const { user } = useAuth();
  const [formData, setFormData] = useState<CreateUserData>({
    email: '',
    password: '',
    full_name: '',
    phone: undefined,
    date_of_birth: undefined,
    gender: undefined,
    role: role,
    // Staff fields
    department: undefined,
    hire_date: undefined,
    permissions: [],
    // Consultant fields
    specialization: undefined,
    qualifications: undefined,
    experience_years: undefined
  });
  
  // Debug logging when modal opens or role changes
  React.useEffect(() => {
    if (isOpen) {
      setFormData(prev => ({ ...prev, role: role }));
    }
  }, [isOpen, role]);
  const [loading, setLoading] = useState(false);

  const handleSubmit = async (e: React.FormEvent) => {
    e.preventDefault();
    setLoading(true);

    // Client-side validation
    const errors: string[] = [];
    
    if (!formData.email.trim()) errors.push('Email là bắt buộc');
    if (!formData.password) errors.push('Mật khẩu là bắt buộc');
    if (!formData.full_name.trim()) errors.push('Họ và tên là bắt buộc');
    
    // Date validation - only validate if provided
    if (formData.date_of_birth && formData.date_of_birth.trim()) {
      const dobDate = new Date(formData.date_of_birth);
      if (isNaN(dobDate.getTime())) {
        errors.push('Ngày sinh không hợp lệ');
      } else {
        // Age validation
        const now = new Date();
        const age = now.getFullYear() - dobDate.getFullYear();
        if (age < 13 || age > 100) {
          errors.push('Tuổi phải từ 13-100');
        }
      }
    }
    
    if (role === 'staff') {
      if (!formData.department?.trim()) errors.push('Phòng ban là bắt buộc');
      if (!formData.hire_date?.trim()) errors.push('Ngày bắt đầu làm việc là bắt buộc');
      else {
        const hireDateObj = new Date(formData.hire_date);
        if (isNaN(hireDateObj.getTime())) {
          errors.push('Ngày bắt đầu làm việc không hợp lệ');
        }
      }
    } else if (role === 'consultant') {
      if (!formData.specialization?.trim()) errors.push('Chuyên môn là bắt buộc');
      if (!formData.qualifications?.trim()) errors.push('Bằng cấp/Chứng chỉ là bắt buộc');
      if (!formData.experience_years || formData.experience_years <= 0) errors.push('Số năm kinh nghiệm phải lớn hơn 0');
    }

    
    if (errors.length > 0) {
      toast.error(errors.join(', '));
      setLoading(false);
      return;
    }

    try {
      // Clean data before sending - Include role-specific fields
      const cleanData: any = {
        email: formData.email.trim(),
        password: formData.password,
        full_name: formData.full_name.trim(),
        role: formData.role
      };

      // Optional basic fields - only if they have meaningful values
      if (formData.phone?.trim()) {
        cleanData.phone = formData.phone.trim();
      }
      if (formData.date_of_birth?.trim()) {
        cleanData.date_of_birth = formData.date_of_birth.trim();
      }
      if (formData.gender) {
        cleanData.gender = formData.gender;
      }

      // Role-specific fields - REQUIRED fields must be included
      if (role === 'staff') {
        // Required for Staff model
        cleanData.department = formData.department?.trim();
        cleanData.hire_date = formData.hire_date?.trim();
        cleanData.permissions = formData.permissions || [];
      } else if (role === 'consultant') {
        // Required for Consultant model
        cleanData.specialization = formData.specialization?.trim();
        cleanData.qualifications = formData.qualifications?.trim();
        cleanData.experience_years = formData.experience_years;
      }

      
      
      const response = await UserManagementService.createUser(cleanData);
      
      
      if (response.success) {
        toast.success(`Tạo ${role === 'staff' ? 'nhân viên' : 'tư vấn viên'} thành công! Email đã được xác thực tự động.`);
        onSuccess();
        onClose();
        setFormData({
          email: '',
          password: '',
          full_name: '',
          phone: undefined,
          date_of_birth: undefined,
          gender: undefined,
          role: role,
          // Staff fields
          department: undefined,
          hire_date: undefined,
          permissions: [],
          // Consultant fields
          specialization: undefined,
          qualifications: undefined,
          experience_years: undefined
        });
      } else {
        toast.error(response.message || 'Có lỗi xảy ra');
      } 
    } catch (error: any) {
      
      const errorMessage = error.response?.data?.message || 
                          error.response?.data?.errors?.join(', ') || 
                          'Không thể tạo tài khoản mới';
      toast.error(errorMessage);
    } finally {
      setLoading(false);
    }
  };

  return (
    <Dialog open={isOpen} onOpenChange={onClose}>
      <DialogContent className="max-w-lg max-h-[90vh] overflow-hidden flex flex-col">
        <DialogHeader className="shrink-0">
          <DialogTitle>
            Tạo {role === 'staff' ? 'nhân viên' : 'tư vấn viên'} mới
          </DialogTitle>
          <DialogDescription>
            Nhập thông tin để tạo tài khoản mới
            <div className="text-xs text-blue-600 mt-1 font-medium">
              ℹ️ Tài khoản được tạo bởi admin sẽ tự động xác thực email
            </div>
            {user && (
              <div className="text-xs text-gray-500 mt-1">
                Đăng nhập với role: {user.role} | ID: {user.id}
              </div>
            )}
          </DialogDescription>
        </DialogHeader>

        <div className="flex-1 overflow-y-auto pr-2">
          <form onSubmit={handleSubmit} className="space-y-3">
          <div>
            <Label htmlFor="full_name">Họ và tên *</Label>
            <Input
              id="full_name"
              value={formData.full_name}
              onChange={(e) => setFormData(prev => ({ ...prev, full_name: e.target.value }))}
              required
            />
          </div>

          <div>
            <Label htmlFor="email">Email *</Label>
            <Input
              id="email"
              type="email"
              value={formData.email}
              onChange={(e) => setFormData(prev => ({ ...prev, email: e.target.value }))}
              required
            />
          </div>

          <div>
            <Label htmlFor="password">Mật khẩu *</Label>
            <Input
              id="password"
              type="password"
              value={formData.password}
              onChange={(e) => setFormData(prev => ({ ...prev, password: e.target.value }))}
              required
              minLength={6}
              placeholder="Tối thiểu 6 ký tự"
            />
          </div>

          <div className="grid grid-cols-2 gap-3">
            <div>
              <Label htmlFor="phone">Số điện thoại <span className="text-gray-400">(tuỳ chọn)</span></Label>
              <Input
                id="phone"
                value={formData.phone || ''}
                onChange={(e) => setFormData(prev => ({ ...prev, phone: e.target.value || undefined }))}
                placeholder="Nhập số điện thoại"
              />
            </div>

            <div>
              <Label htmlFor="date_of_birth">Ngày sinh <span className="text-gray-400">(tuỳ chọn)</span></Label>
              <Input
                id="date_of_birth"
                type="date"
                value={formData.date_of_birth || ''}
                onChange={(e) => setFormData(prev => ({ ...prev, date_of_birth: e.target.value || undefined }))}
              />
            </div>
          </div>

          <div>
            <Label htmlFor="gender">Giới tính <span className="text-gray-400">(tuỳ chọn)</span></Label>
            <Select
              value={formData.gender}
              onValueChange={(value: 'male' | 'female' | 'other') => setFormData(prev => ({ ...prev, gender: value }))}
            >
              <SelectTrigger>
                <SelectValue placeholder="Chọn giới tính" />
              </SelectTrigger>
              <SelectContent>
                <SelectItem value="male">Nam</SelectItem>
                <SelectItem value="female">Nữ</SelectItem>
                <SelectItem value="other">Khác</SelectItem>
              </SelectContent>
            </Select>
          </div>

          {/* Staff-specific fields */}
          {role === 'staff' && (
            <>
              <div className="grid grid-cols-2 gap-3">
                <div>
                  <Label htmlFor="department">Phòng ban *</Label>
                  <Select
                    value={formData.department || ''}
                    onValueChange={(value) => setFormData(prev => ({ ...prev, department: value }))}
                  >
                    <SelectTrigger>
                      <SelectValue placeholder="Chọn phòng ban" />
                    </SelectTrigger>
                    <SelectContent>
                      <SelectItem value="admin">Hành chính</SelectItem>
                      <SelectItem value="hr">Nhân sự</SelectItem>
                      <SelectItem value="finance">Tài chính</SelectItem>
                      <SelectItem value="it">Công nghệ thông tin</SelectItem>
                      <SelectItem value="marketing">Marketing</SelectItem>
                      <SelectItem value="medical">Y tế</SelectItem>
                    </SelectContent>
                  </Select>
                </div>

                <div>
                  <Label htmlFor="hire_date">Ngày bắt đầu làm việc *</Label>
                  <Input
                    id="hire_date"
                    type="date"
                    value={formData.hire_date || ''}
                    onChange={(e) => setFormData(prev => ({ ...prev, hire_date: e.target.value || undefined }))}
                  />
                </div>
              </div>

              <div>
                <Label className="text-sm font-medium">Quyền hạn <span className="text-gray-400">(tuỳ chọn)</span></Label>
                <div className="grid grid-cols-2 gap-2 p-2 border rounded-md bg-gray-50">
                  {[
                    { id: 'user_management', label: 'Người dùng' },
                    { id: 'appointment_management', label: 'Lịch hẹn' },
                    { id: 'sti_management', label: 'STI' },
                    { id: 'blog_management', label: 'Blog' },
                    { id: 'system_admin', label: 'Hệ thống' }
                  ].slice(0, 4).map(permission => (
                    <div key={permission.id} className="flex items-center space-x-1">
                      <input
                        type="checkbox"
                        id={`permission_${permission.id}`}
                        checked={formData.permissions?.includes(permission.id) || false}
                        onChange={(e) => {
                          const isChecked = e.target.checked;
                          setFormData(prev => ({
                            ...prev,
                            permissions: isChecked
                              ? [...(prev.permissions || []), permission.id]
                              : (prev.permissions || []).filter(p => p !== permission.id)
                          }));
                        }}
                        className="rounded border-gray-300 w-3 h-3"
                      />
                      <Label 
                        htmlFor={`permission_${permission.id}`} 
                        className="text-xs font-normal cursor-pointer"
                      >
                        {permission.label}
                      </Label>
                    </div>
                  ))}
                </div>
              </div>
            </>
          )}

          {/* Consultant-specific fields */}
          {role === 'consultant' && (
            <>
              <div>
                <Label htmlFor="specialization">Chuyên môn *</Label>
                <Select
                  value={formData.specialization || ''}
                  onValueChange={(value) => setFormData(prev => ({ ...prev, specialization: value }))}
                >
                  <SelectTrigger>
                    <SelectValue placeholder="Chọn chuyên môn" />
                  </SelectTrigger>
                  <SelectContent>
                    <SelectItem value="gynecology">Phụ khoa</SelectItem>
                    <SelectItem value="reproductive_health">Sức khỏe sinh sản</SelectItem>
                    <SelectItem value="family_planning">Kế hoạch hóa gia đình</SelectItem>
                    <SelectItem value="sexual_health">Sức khỏe tình dục</SelectItem>
                    <SelectItem value="psychology">Tâm lý học</SelectItem>
                    <SelectItem value="nutrition">Dinh dưỡng</SelectItem>
                  </SelectContent>
                </Select>
              </div>

              <div className="grid grid-cols-2 gap-3">
                <div>
                  <Label htmlFor="qualifications">Bằng cấp/Chứng chỉ *</Label>
                  <Input
                    id="qualifications"
                    value={formData.qualifications || ''}
                    onChange={(e) => setFormData(prev => ({ ...prev, qualifications: e.target.value || undefined }))}
                    placeholder="VD: Bác sĩ chuyên khoa I..."
                  />
                </div>

                <div>
                  <Label htmlFor="experience_years">Số năm kinh nghiệm *</Label>
                  <Input
                    id="experience_years"
                    type="number"
                    min="0"
                    max="50"
                    value={formData.experience_years || ''}
                    onChange={(e) => setFormData(prev => ({ 
                      ...prev, 
                      experience_years: e.target.value ? parseInt(e.target.value) : undefined 
                    }))}
                    placeholder="Năm"
                  />
                </div>
              </div>
            </>
          )}

            <DialogFooter className="shrink-0 mt-3 gap-2">
              <Button type="button" variant="outline" onClick={onClose} size="sm">
                Hủy
              </Button>
              <Button type="submit" disabled={loading} size="sm">
                {loading ? 'Đang tạo...' : 'Tạo tài khoản'}
              </Button>
            </DialogFooter>
          </form>
        </div>
      </DialogContent>
    </Dialog>
  );
};

// Edit User Modal Component
interface EditUserModalProps {
  isOpen: boolean;
  onClose: () => void;
  onSuccess: () => void;
  user: UserData | null;
}

const EditUserModal: React.FC<EditUserModalProps> = ({ isOpen, onClose, onSuccess, user }) => {
  const [formData, setFormData] = useState<UpdateUserData>({
    full_name: '',
    phone: '',
    date_of_birth: '',
    gender: undefined
  });
  const [loading, setLoading] = useState(false);

  useEffect(() => {
    if (user) {
      setFormData({
        full_name: user.full_name || '',
        phone: user.phone || '',
        date_of_birth: user.date_of_birth || '',
        gender: user.gender || undefined
      });
    }
  }, [user]);

  const handleSubmit = async (e: React.FormEvent) => {
    e.preventDefault();
    if (!user) return;

    setLoading(true);
    try {
      const response = await UserManagementService.updateUser(user.id, formData);
      if (response.success) {
        toast.success('Cập nhật thông tin thành công!');
        onSuccess();
        onClose();
      } else {
        toast.error(response.message || 'Có lỗi xảy ra');
      }
    } catch (error) {
      toast.error('Không thể cập nhật thông tin');
    } finally {
      setLoading(false);
    }
  };

  return (
    <Dialog open={isOpen} onOpenChange={onClose}>
      <DialogContent className="max-w-md">
        <DialogHeader>
          <DialogTitle>Chỉnh sửa thông tin người dùng</DialogTitle>
          <DialogDescription>
            Cập nhật thông tin cho {user?.full_name}
          </DialogDescription>
        </DialogHeader>

        <form onSubmit={handleSubmit} className="space-y-4">
          <div>
            <Label htmlFor="edit_full_name">Họ và tên</Label>
            <Input
              id="edit_full_name"
              value={formData.full_name}
              onChange={(e) => setFormData(prev => ({ ...prev, full_name: e.target.value }))}
            />
          </div>

          <div>
            <Label htmlFor="edit_phone">Số điện thoại</Label>
            <Input
              id="edit_phone"
              value={formData.phone}
              onChange={(e) => setFormData(prev => ({ ...prev, phone: e.target.value }))}
            />
          </div>

          <div>
            <Label htmlFor="edit_date_of_birth">Ngày sinh</Label>
            <Input
              id="edit_date_of_birth"
              type="date"
              value={formData.date_of_birth}
              onChange={(e) => setFormData(prev => ({ ...prev, date_of_birth: e.target.value }))}
            />
          </div>

          <div>
            <Label htmlFor="edit_gender">Giới tính</Label>
            <Select
              value={formData.gender}
              onValueChange={(value: 'male' | 'female' | 'other') => setFormData(prev => ({ ...prev, gender: value }))}
            >
              <SelectTrigger>
                <SelectValue placeholder="Chọn giới tính" />
              </SelectTrigger>
              <SelectContent>
                <SelectItem value="male">Nam</SelectItem>
                <SelectItem value="female">Nữ</SelectItem>
                <SelectItem value="other">Khác</SelectItem>
              </SelectContent>
            </Select>
          </div>

          <DialogFooter>
            <Button type="button" variant="outline" onClick={onClose}>
              Hủy
            </Button>
            <Button type="submit" disabled={loading}>
              {loading ? 'Đang cập nhật...' : 'Cập nhật'}
            </Button>
          </DialogFooter>
        </form>
      </DialogContent>
    </Dialog>
  );
};

// User Detail Modal Component
interface UserDetailModalProps {
  isOpen: boolean;
  onClose: () => void;
  user: UserData | null;
}

const UserDetailModal: React.FC<UserDetailModalProps> = ({ isOpen, onClose, user }) => {
  const [revenue, setRevenue] = useState<number | null>(null);
  const [loadingRevenue, setLoadingRevenue] = useState(false);

  useEffect(() => {
    if (isOpen && user && user.role === 'customer') {
      const fetchRevenue = async () => {
        setLoadingRevenue(true);
        try {
<<<<<<< HEAD
          const response = await analyticsService.getRevenueByCustomer(user.id);
=======
          const response = await analyticsService.getRevenueByCustomer(user._id);
>>>>>>> 452bd7b6
          if (response.success) {
            setRevenue(response.data.total_revenue);
          }
        } catch (error) {
          console.error("Failed to fetch customer revenue", error);
        } finally {
          setLoadingRevenue(false);
        }
      };
      fetchRevenue();
    } else {
      setRevenue(null);
    }
  }, [isOpen, user]);

  if (!isOpen || !user) {
    return null;
  }

  const formatDate = (dateString: string) => {
    try {
      return new Date(dateString).toLocaleDateString('vi-VN');
    } catch {
      return 'N/A';
    }
  };

  const getRoleDisplay = (role: string) => {
    const roleMap = {
      customer: 'Khách hàng',
      staff: 'Nhân viên', 
      consultant: 'Tư vấn viên',
      admin: 'Quản trị viên'
    };
    return roleMap[role as keyof typeof roleMap] || role;
  };

  const getGenderDisplay = (gender?: string) => {
    const genderMap = {
      male: 'Nam',
      female: 'Nữ',
      other: 'Khác'
    };
    return gender ? genderMap[gender as keyof typeof genderMap] || 'Chưa cập nhật' : 'Chưa cập nhật';
  };

  return (
    <Dialog open={isOpen} onOpenChange={onClose}>
      <DialogContent className="max-w-md">
        <DialogHeader>
          <DialogTitle>Thông tin chi tiết</DialogTitle>
        </DialogHeader>

        <div className="space-y-6">
          {/* Avatar và thông tin cơ bản */}
          <div className="flex items-center space-x-4">
            <Avatar className="w-16 h-16">
              <AvatarImage src={user.avatar} alt={user.full_name} />
              <AvatarFallback className="text-lg">{user.full_name.charAt(0)}</AvatarFallback>
            </Avatar>
            <div>
              <h3 className="text-lg font-semibold">{user.full_name}</h3>
              <Badge variant={user.role === 'customer' ? 'default' : user.role === 'staff' ? 'secondary' : 'outline'}>
                {getRoleDisplay(user.role)}
              </Badge>
            </div>
          </div>

          {/* Thông tin liên hệ */}
          <div className="space-y-3">
            <div>
              <Label className="text-sm font-medium text-gray-600">Email</Label>
              <p className="text-sm">{user.email}</p>
            </div>
            
            <div>
              <Label className="text-sm font-medium text-gray-600">Số điện thoại</Label>
              <p className="text-sm">{user.phone || 'Chưa cập nhật'}</p>
            </div>
            
            <div className="flex flex-col">
              <span className="text-sm text-gray-500">Ngày sinh</span>
              <span className="font-medium">{user.date_of_birth ? formatDate(user.date_of_birth) : 'N/A'}</span>
            </div>

            {user.role === 'customer' && (
              <div className="mt-4 pt-4 border-t">
                <h4 className="font-semibold text-lg mb-2">Thông tin mua hàng</h4>
                <div className="flex items-center">
                  <span className="text-sm text-gray-500">Tổng chi tiêu:</span>
                  <span className="font-medium ml-2">
                    {loadingRevenue ? 'Đang tải...' : revenue !== null ? `${revenue.toLocaleString()} VND` : 'Không có dữ liệu'}
                  </span>
                </div>
              </div>
            )}
          </div>

          {/* Thông tin tài khoản */}
          <div className="space-y-3 border-t pt-4">
            <div>
              <Label className="text-sm font-medium text-gray-600">Trạng thái tài khoản</Label>
              <p>
                <Badge variant={user.status ? 'default' : 'destructive'}>
                  {user.status ? 'Đang hoạt động' : 'Đã khóa'}
                </Badge>
              </p>
            </div>
            
            <div>
              <Label className="text-sm font-medium text-gray-600">Email đã xác thực</Label>
              <p>
                <Badge variant={user.email_verified ? 'default' : 'secondary'}>
                  {user.email_verified ? 'Đã xác thực' : 'Chưa xác thực'}
                </Badge>
              </p>
            </div>
            
            <div>
              <Label className="text-sm font-medium text-gray-600">Ngày đăng ký</Label>
              <p className="text-sm">{formatDate(user.registration_date)}</p>
            </div>
            
            {user.last_login && (
              <div>
                <Label className="text-sm font-medium text-gray-600">Đăng nhập lần cuối</Label>
                <p className="text-sm">{formatDate(user.last_login)}</p>
              </div>
            )}
          </div>
        </div>

        <DialogFooter>
          <Button onClick={onClose}>Đóng</Button>
        </DialogFooter>
      </DialogContent>
    </Dialog>
  );
};

const UserTable: React.FC<UserTableProps> = ({ 
  users, 
  loading, 
  onStatusChange, 
  onViewUser, 
  onEditUser, 
  onDeleteUser 
}) => {
  const [selectedUser, setSelectedUser] = useState<UserData | null>(null);
  const [showStatusDialog, setShowStatusDialog] = useState(false);
  const [newStatus, setNewStatus] = useState(false);

  const handleStatusChange = async () => {
    if (selectedUser) {
      await onStatusChange(selectedUser.id, newStatus);
      setShowStatusDialog(false);
    }
  };

  if (loading) {
    return <div className="text-center py-4">Đang tải...</div>;
  }

  return (
    <div>
      <Table>
        <TableHeader>
          <TableRow>
            <TableHead>Người dùng</TableHead>
            <TableHead>Email</TableHead>
            <TableHead>Số điện thoại</TableHead>
            <TableHead>Ngày đăng ký</TableHead>
            <TableHead>Trạng thái</TableHead>
            <TableHead>Hành động</TableHead>
          </TableRow>
        </TableHeader>
        <TableBody>
          {users.map((user) => (
            <TableRow key={user.id}>
              <TableCell>
                <div className="flex items-center gap-3">
                  <Avatar>
                    <AvatarImage src={user.avatar} alt={user.full_name} />
                    <AvatarFallback>{user.full_name.charAt(0)}</AvatarFallback>
                  </Avatar>
                  <div>
                    <div className="font-medium">{user.full_name}</div>
                    <div className="text-sm text-gray-500">{user.role}</div>
                  </div>
                </div>
              </TableCell>
              <TableCell>{user.email}</TableCell>
              <TableCell>{user.phone || 'N/A'}</TableCell>
              <TableCell>
                {new Date(user.registration_date).toLocaleDateString('vi-VN')}
              </TableCell>
              <TableCell>
                <span className={`px-2 py-1 rounded text-sm ${
                  user.status
                    ? 'bg-green-100 text-green-800'
                    : 'bg-red-100 text-red-800'
                }`}>
                  {user.status ? 'Hoạt động' : 'Đã khóa'}
                </span>
              </TableCell>
              <TableCell>
                <div className="flex items-center space-x-2">
                  <Button
                    variant="outline"
                    size="sm"
                    onClick={() => onViewUser(user)}
                    title="Xem chi tiết"
                  >
                    <FaEye className="w-4 h-4" />
                  </Button>
                  
                  <Button
                    variant="outline"
                    size="sm"
                    onClick={() => onEditUser(user)}
                    title="Chỉnh sửa"
                  >
                    <FaEdit className="w-4 h-4" />
                  </Button>
                  
                  <Button
                    variant={user.status ? "destructive" : "default"}
                    size="sm"
                    onClick={() => {
                      setSelectedUser(user);
                      setNewStatus(!user.status);
                      setShowStatusDialog(true);
                    }}
                    title={user.status ? 'Khóa tài khoản' : 'Kích hoạt tài khoản'}
                  >
                    {user.status ? 'Khóa' : 'Kích hoạt'}
                  </Button>
                  
                  {user.role !== 'customer' && (
                    <Button
                      variant="outline"
                      size="sm"
                      onClick={() => onDeleteUser(user)}
                      title="Xóa tài khoản"
                      className="text-red-600 hover:text-red-700"
                    >
                      <FaTrash className="w-4 h-4" />
                    </Button>
                  )}
                </div>
              </TableCell>
            </TableRow>
          ))}
        </TableBody>
      </Table>

      <AlertDialog open={showStatusDialog} onOpenChange={setShowStatusDialog}>
        <AlertDialogContent>
          <AlertDialogHeader>
            <AlertDialogTitle>
              {newStatus ? 'Kích hoạt tài khoản' : 'Khóa tài khoản'}
            </AlertDialogTitle>
            <AlertDialogDescription>
              {newStatus
                ? `Bạn có chắc chắn muốn kích hoạt tài khoản của ${selectedUser?.full_name}?`
                : `Bạn có chắc chắn muốn khóa tài khoản của ${selectedUser?.full_name}? Họ sẽ không thể đăng nhập cho đến khi tài khoản được kích hoạt lại.`}
            </AlertDialogDescription>
          </AlertDialogHeader>
          <AlertDialogFooter>
            <AlertDialogCancel>Hủy</AlertDialogCancel>
            <AlertDialogAction onClick={handleStatusChange}>
              Xác nhận
            </AlertDialogAction>
          </AlertDialogFooter>
        </AlertDialogContent>
      </AlertDialog>
    </div>
  );
};

const UserManagement: React.FC = () => {
  const { user } = useAuth();
  const [selectedRole, setSelectedRole] = useState('customer');
  const [users, setUsers] = useState<UserData[]>([]);
  const [pagination, setPagination] = useState<PaginationInfo>({
    total: 0,
    page: 1,
    totalPages: 1,
    limit: 10
  });
  const [loading, setLoading] = useState(true);
  const [search, setSearch] = useState('');
  const [statusFilter, setStatusFilter] = useState('all');

  // Modal states
  const [showCreateModal, setShowCreateModal] = useState(false);
  const [createModalRole, setCreateModalRole] = useState<'staff' | 'consultant'>('staff');
  const [showEditModal, setShowEditModal] = useState(false);
  const [showDetailModal, setShowDetailModal] = useState(false);
  const [showDeleteDialog, setShowDeleteDialog] = useState(false);
  const [selectedUser, setSelectedUser] = useState<UserData | null>(null);

  const fetchUsers = async () => {
    try {
      setLoading(true);
      const response = await UserManagementService.getUsers({
        page: pagination.page,
        limit: pagination.limit,
        role: selectedRole as any,
        search,
        status: statusFilter === 'all' ? undefined : statusFilter === 'true'
      });

      if (response.success && response.data) {
        setUsers(response.data.users);
        setPagination(response.data.pagination);
      } else {
        toast.error(response.message || 'Có lỗi xảy ra');
      }
    } catch (error) {
      toast.error('Không thể tải danh sách người dùng');
    } finally {
      setLoading(false);
    }
  };

  const handleStatusChange = async (userId: string, newStatus: boolean) => {
    try {
      const response = await UserManagementService.updateUserStatus(userId, newStatus);
      if (response.success) {
        setUsers(users.map(u => 
          u.id === userId ? { ...u, status: newStatus } : u
        ));
        toast.success(response.message || 'Cập nhật trạng thái thành công');
      } else {
        toast.error(response.message || 'Có lỗi xảy ra');
      }
    } catch (error) {
      toast.error('Không thể cập nhật trạng thái tài khoản');
    }
  };

  const handleDeleteUser = async () => {
    if (!selectedUser) return;

    try {
      const response = await UserManagementService.deleteUser(selectedUser.id);
      if (response.success) {
        setUsers(users.filter(u => u.id !== selectedUser.id));
        toast.success('Xóa tài khoản thành công');
        setShowDeleteDialog(false);
        setSelectedUser(null);
      } else {
        toast.error(response.message || 'Có lỗi xảy ra');
      }
    } catch (error) {
      toast.error('Không thể xóa tài khoản');
    }
  };

  const handleViewUser = (user: UserData) => {
    setSelectedUser(user);
    setShowDetailModal(true);
  };

  const handleEditUser = (user: UserData) => {
    setSelectedUser(user);
    setShowEditModal(true);
  };

  const handleDeleteUserConfirm = (user: UserData) => {
    setSelectedUser(user);
    setShowDeleteDialog(true);
  };

  useEffect(() => {
    fetchUsers();
  }, [selectedRole, pagination.page, search, statusFilter]);

  const roleStats: RoleStats = {
    customer: users.filter(u => u.role === 'customer').length,
    staff: users.filter(u => u.role === 'staff').length,
    consultant: users.filter(u => u.role === 'consultant').length
  };

  return (
    <div className="container mx-auto px-4 py-8">
      <div className="flex justify-between items-center mb-6">
        <h1 className="text-3xl font-bold text-gray-800">Quản lý người dùng</h1>
      </div>

      {/* Stats Cards */}
      <div className="grid grid-cols-1 md:grid-cols-3 gap-4 mb-6">
        {Object.entries(roleStats).map(([role, count]) => (
          <Card key={role}>
            <CardHeader className="flex flex-row items-center justify-between space-y-0 pb-2">
              <CardTitle className="text-sm font-medium">
                {role === 'customer' && 'Khách hàng'}
                {role === 'staff' && 'Nhân viên'}
                {role === 'consultant' && 'Tư vấn viên'}
              </CardTitle>
              <svg
                xmlns="http://www.w3.org/2000/svg"
                viewBox="0 0 24 24"
                fill="none"
                stroke="currentColor"
                strokeLinecap="round"
                strokeLinejoin="round"
                strokeWidth="2"
                className="h-4 w-4 text-primary"
              >
                {role === 'customer' && (
                  <>
                    <path d="M16 21v-2a4 4 0 0 0-4-4H6a4 4 0 0 0-4 4v2" />
                    <circle cx="9" cy="7" r="4" />
                  </>
                )}
                {role === 'staff' && (
                  <>
                    <path d="M16 21v-2a4 4 0 0 0-4-4H6a4 4 0 0 0-4 4v2" />
                    <circle cx="9" cy="7" r="4" />
                    <path d="M22 21v-2a4 4 0 0 0-3-3.87" />
                    <path d="M16 3.13a4 4 0 0 1 0 7.75" />
                  </>
                )}
                {role === 'consultant' && (
                  <>
                    <path d="M16 21v-2a4 4 0 0 0-4-4H6a4 4 0 0 0-4 4v2" />
                    <circle cx="9" cy="7" r="4" />
                    <line x1="19" y1="8" x2="19" y2="14" />
                    <line x1="22" y1="11" x2="16" y2="11" />
                  </>
                )}
              </svg>
            </CardHeader>
            <CardContent>
              <div className="text-2xl font-bold">{count}</div>
            </CardContent>
          </Card>
        ))}
      </div>

      <Tabs value={selectedRole} onValueChange={setSelectedRole} className="space-y-4">
        <TabsList>
          <TabsTrigger value="customer">Khách hàng</TabsTrigger>
          <TabsTrigger value="staff">Nhân viên</TabsTrigger>
          <TabsTrigger value="consultant">Tư vấn viên</TabsTrigger>
        </TabsList>

        {Object.entries(ROLE_TITLES).map(([role, title]) => (
          <TabsContent key={role} value={role}>
            <Card>
              <CardHeader>
                <div className="flex items-center justify-between">
                  <CardTitle className="text-xl font-semibold">{title}</CardTitle>
                  {role !== 'customer' && (
                    <Button variant="default" onClick={() => {
                      setCreateModalRole(role as 'staff' | 'consultant');
                      setShowCreateModal(true);
                    }}>
                      <FaPlus className="mr-2" /> Thêm {role === 'staff' ? 'nhân viên' : 'tư vấn viên'} mới
                    </Button>
                  )}
                </div>
                <div className="flex gap-4 mt-4">
                  <div className="flex-1">
                    <Input
                      placeholder="Tìm kiếm theo tên hoặc email..."
                      value={search}
                      onChange={(e) => setSearch(e.target.value)}
                    />
                  </div>
                  <Select
                    value={statusFilter}
                    onValueChange={setStatusFilter}
                  >
                    <SelectTrigger className="w-[180px]">
                      <SelectValue placeholder="Trạng thái" />
                    </SelectTrigger>
                    <SelectContent>
                      <SelectItem value="all">Tất cả</SelectItem>
                      <SelectItem value="true">Đang hoạt động</SelectItem>
                      <SelectItem value="false">Đã khóa</SelectItem>
                    </SelectContent>
                  </Select>
                </div>
              </CardHeader>
              <CardContent>
                <UserTable
                  users={users}
                  loading={loading}
                  onStatusChange={handleStatusChange}
                  onViewUser={handleViewUser}
                  onEditUser={handleEditUser}
                  onDeleteUser={handleDeleteUserConfirm}
                />
                
                {/* Pagination Controls */}
                {pagination.totalPages > 1 && (
                  <div className="flex items-center justify-between mt-6">
                    <div className="text-sm text-gray-500">
                      Hiển thị {(pagination.page - 1) * pagination.limit + 1}-{Math.min(pagination.page * pagination.limit, pagination.total)} của {pagination.total} người dùng
                    </div>
                    <div className="flex items-center space-x-2">
                      <Button
                        variant="outline"
                        size="sm"
                        onClick={() => setPagination(prev => ({ ...prev, page: prev.page - 1 }))}
                        disabled={pagination.page === 1}
                      >
                        Trước
                      </Button>
                      
                      <div className="flex space-x-1">
                        {Array.from({ length: Math.min(5, pagination.totalPages) }, (_, i) => {
                          let pageNum;
                          if (pagination.totalPages <= 5) {
                            pageNum = i + 1;
                          } else if (pagination.page <= 3) {
                            pageNum = i + 1;
                          } else if (pagination.page >= pagination.totalPages - 2) {
                            pageNum = pagination.totalPages - 4 + i;
                          } else {
                            pageNum = pagination.page - 2 + i;
                          }
                          
                          return (
                            <Button
                              key={pageNum}
                              variant={pagination.page === pageNum ? "default" : "outline"}
                              size="sm"
                              onClick={() => setPagination(prev => ({ ...prev, page: pageNum }))}
                            >
                              {pageNum}
                            </Button>
                          );
                        })}
                      </div>
                      
                      <Button
                        variant="outline"
                        size="sm"
                        onClick={() => setPagination(prev => ({ ...prev, page: prev.page + 1 }))}
                        disabled={pagination.page === pagination.totalPages}
                      >
                        Sau
                      </Button>
                    </div>
                  </div>
                )}
              </CardContent>
            </Card>
          </TabsContent>
        ))}
      </Tabs>

      <CreateUserModal
        isOpen={showCreateModal}
        onClose={() => {
          setShowCreateModal(false);
        }}
        onSuccess={() => {
          fetchUsers();
        }}
        role={createModalRole}
      />

      <EditUserModal
        isOpen={showEditModal}
        onClose={() => setShowEditModal(false)}
        onSuccess={fetchUsers}
        user={selectedUser}
      />

      <UserDetailModal
        isOpen={showDetailModal}
        onClose={() => setShowDetailModal(false)}
        user={selectedUser}
      />

      <AlertDialog open={showDeleteDialog} onOpenChange={setShowDeleteDialog}>
        <AlertDialogContent>
          <AlertDialogHeader>
            <AlertDialogTitle>Xác nhận xóa tài khoản</AlertDialogTitle>
            <AlertDialogDescription>
              Bạn có chắc chắn muốn xóa tài khoản của {selectedUser?.full_name}? Hành động này không thể hoàn tác.
            </AlertDialogDescription>
          </AlertDialogHeader>
          <AlertDialogFooter>
            <AlertDialogCancel>Hủy</AlertDialogCancel>
            <AlertDialogAction onClick={handleDeleteUser}>
              Xóa
            </AlertDialogAction>
          </AlertDialogFooter>
        </AlertDialogContent>
      </AlertDialog>
    </div>
  );
};

export default UserManagement;<|MERGE_RESOLUTION|>--- conflicted
+++ resolved
@@ -612,11 +612,10 @@
       const fetchRevenue = async () => {
         setLoadingRevenue(true);
         try {
-<<<<<<< HEAD
-          const response = await analyticsService.getRevenueByCustomer(user.id);
-=======
-          const response = await analyticsService.getRevenueByCustomer(user._id);
->>>>>>> 452bd7b6
+
+              const response = await analyticsService.getRevenueByCustomer(user.id);
+
+ 
           if (response.success) {
             setRevenue(response.data.total_revenue);
           }
