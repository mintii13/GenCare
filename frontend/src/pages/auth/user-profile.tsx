--- conflicted
+++ resolved
@@ -6,17 +6,14 @@
 import { Input } from '@/components/ui/Input';
 import { Label } from '@/components/ui/label';
 import { Avatar, AvatarFallback, AvatarImage } from "@/components/ui/avatar";
-<<<<<<< HEAD
-import { User, Phone, Calendar, Users, Mail, Shield, Edit3, Save, X, Camera, Heart } from 'lucide-react';
+import { User, Phone, Calendar, Users, Mail, Shield, Edit3, Save, X, Camera, Heart, MapPin } from 'lucide-react';
 import { ProfileFormData, validationSchemas } from '../../hooks/useFormValidation';
 import { FormField, FormSelect } from '../../components/ui/FormField';
 import apiClient from '../../services/apiClient';
 import { API } from '../../config/apiEndpoints';
-=======
-import { User, Phone, Calendar, Mail, Edit3, Save, X, Camera, MapPin } from 'lucide-react';
 import { useAuth } from '../../contexts/AuthContext';
 import { userService } from '../../services/userService';
->>>>>>> b6b54d90
+import { toast } from 'react-hot-toast';
 
 interface UserProfile {
   id: string;
@@ -30,7 +27,6 @@
   avatar?: string;
 }
 
-<<<<<<< HEAD
 // Hàm chuyển đổi dữ liệu user thành UserProfile
 const convertToUserProfile = (user: any): UserProfile => {
   return {
@@ -55,16 +51,10 @@
     }
     return null;
   });
-=======
-const UserProfilePage: React.FC = () => {
-  const { user, updateUserInfo } = useAuth();
-  const [profile, setProfile] = useState(user);
->>>>>>> b6b54d90
   const [isEditing, setIsEditing] = useState(false);
   const [avatar, setAvatar] = useState<File | null>(null);
   const [avatarPreview, setAvatarPreview] = useState<string | null>(null);
 
-<<<<<<< HEAD
   // React Hook Form setup
   const {
     control,
@@ -94,37 +84,9 @@
         phone: profile.phone || '',
         dateOfBirth: formattedDate,
         gender: (profile.gender as '' | 'male' | 'female' | 'other') || ''
-=======
-  useEffect(() => {
-    setProfile(user);
-    if (user) {
-      setFormData({
-        full_name: user.full_name,
-        phone: user.phone || '',
-        date_of_birth: user.date_of_birth || '',
-        gender: (user.gender as 'male' | 'female' | 'other' | undefined),
->>>>>>> b6b54d90
       });
-    } else {
-      setFormData({});
-    }
-<<<<<<< HEAD
+    }
   }, [profile, reset]);
-=======
-  }, [user]);
-
-  const handleInputChange = (e: React.ChangeEvent<HTMLInputElement | HTMLSelectElement>) => {
-    const { name, value } = e.target;
-    setFormData(prev => {
-      if (name === 'gender') {
-        // Only allow allowed values or undefined
-        const genderVal = value === '' ? undefined : (value as 'male' | 'female' | 'other');
-        return { ...prev, gender: genderVal };
-      }
-      return { ...prev, [name]: value };
-    });
-  };
->>>>>>> b6b54d90
 
   const handleAvatarChange = (e: React.ChangeEvent<HTMLInputElement>) => {
     if (e.target.files && e.target.files[0]) {
@@ -136,7 +98,6 @@
 
   const onSubmit = async (data: ProfileFormData) => {
     try {
-<<<<<<< HEAD
       console.log('Starting form submission...');
       const formDataToSend = new FormData();
       
@@ -198,36 +159,6 @@
         dateOfBirth: formattedDate,
         gender: (profile.gender as '' | 'male' | 'female' | 'other') || ''
       });
-=======
-      // Only send allowed fields
-      const allowedGenders = ['male', 'female', 'other'] as const;
-      const gender = allowedGenders.includes(formData.gender as any)
-        ? (formData.gender as 'male' | 'female' | 'other')
-        : undefined;
-      const submitData = {
-        full_name: formData.full_name,
-        phone: formData.phone,
-        date_of_birth: formData.date_of_birth,
-        gender,
-      };
-      const res = await userService.updateProfile(submitData);
-      let updatedUser = res.user;
-      if (avatar) {
-        const form = new FormData();
-        form.append('avatar', avatar);
-        const avatarRes = await userService.uploadAvatar(form);
-        if (avatarRes.success) {
-          updatedUser = { ...updatedUser, avatar: avatarRes.avatar_url };
-        }
-      }
-      setProfile(updatedUser);
-      updateUserInfo(updatedUser);
-      setIsEditing(false);
-      setAvatarPreview(null);
-      setAvatar(null);
-    } catch (error) {
-      // Toast error message here if needed
->>>>>>> b6b54d90
     }
   };
 
@@ -242,76 +173,14 @@
   }
 
   return (
-<<<<<<< HEAD
-    <div className="min-h-screen bg-gradient-to-br from-cyan-50 via-blue-50 to-teal-50 py-8 px-4">
-      {/* Cover & Avatar */}
-      <div className="relative">
-        {/* Cover banner */}
-        <div className="h-56 w-full bg-gradient-to-r from-primary-600 to-primary-700" />
-        {/* Avatar overlapping bottom center */}
-        <div className="absolute left-1/2 -bottom-16 transform -translate-x-1/2">
-          <div className="relative group">
-            <Avatar className="h-32 w-32 border-4 border-white shadow-lg">
-              <AvatarImage src={avatarPreview || profile.avatar || '/default-avatar.png'} className="object-cover" />
-              <AvatarFallback className="bg-cyan-600 text-white text-2xl font-bold">
-                {profile.full_name?.charAt(0)}
-              </AvatarFallback>
-            </Avatar>
-            {isEditing && (
-              <Label
-                htmlFor="avatar-upload"
-                className="absolute bottom-0 -right-2 bg-cyan-600 text-white rounded-full p-2 cursor-pointer hover:bg-cyan-700 transition"
-              >
-                <Camera className="w-4 h-4" />
-                <Input
-                  id="avatar-upload"
-                  type="file"
-                  className="hidden"
-                  accept="image/*"
-                  onChange={handleAvatarChange}
-                />
-              </Label>
-            )}
-          </div>
-=======
     <div className="min-h-screen bg-gray-50">
       <div className="max-w-4xl mx-auto px-4 py-8">
         {/* Header */}
         <div className="mb-8">
           <h1 className="text-2xl font-semibold mb-2" style={{ color: '#1890ff' }}>Hồ sơ cá nhân</h1>
           <p className="text-gray-600">Quản lý thông tin cá nhân của bạn</p>
->>>>>>> b6b54d90
         </div>
-      </div>
-      {/* Name & role */}
-      <div className="mt-20 text-center">
-        <h2 className="text-2xl font-bold text-gray-800 mb-1">{profile.full_name}</h2>
-        <p className="text-cyan-600 font-medium">{profile.role}</p>
-      </div>
-
-<<<<<<< HEAD
-      <div className="max-w-4xl mx-auto mt-8">
-        <div className="grid grid-cols-1 lg:grid-cols-3 gap-6">
-          {/* Profile Card */}
-          <div className="lg:col-span-2">
-            <Card className="shadow-xl border-0 bg-white/80 backdrop-blur-sm">
-              <CardHeader className="flex items-center justify-between px-6 py-4 border-b border-primary-200 bg-white rounded-t-lg">
-                <CardTitle className="text-lg font-semibold flex items-center text-gray-800 tracking-tight">
-                  <User className="w-5 h-5 mr-2 text-primary-600" />Thông tin cá nhân
-                </CardTitle>
-                  {!isEditing && (
-                    <Button variant="ghost" size="sm" onClick={() => setIsEditing(true)} className="text-primary-600 hover:bg-primary-50">
-                      <Edit3 className="w-4 h-4 mr-1" />
-                      Chỉnh sửa
-                    </Button>
-                  )}
-              </CardHeader>
-              <CardContent className="p-8">
-                 {/* Avatar bên cover, nên không cần hiển thị lại trong card */}
-                <div className="text-center mt-4">
-                  <h3 className="text-xl font-semibold text-gray-800">{profile.full_name}</h3>
-                  <p className="text-cyan-600 font-medium">{profile.role}</p>
-=======
+
         {/* Profile Card */}
         <Card className="shadow-sm border" style={{ backgroundColor: '#ffffff', borderColor: '#e6f7ff' }}>
           <CardContent className="p-8">
@@ -353,145 +222,9 @@
                 <div className="flex items-center justify-center sm:justify-start gap-2 text-gray-500 text-sm">
                   <MapPin className="w-4 h-4" />
                   <span>Hồ Chí Minh, Việt Nam</span>
->>>>>>> b6b54d90
                 </div>
               </div>
 
-<<<<<<< HEAD
-                {!isEditing ? (
-                  // Display Mode
-                  <div className="space-y-6">
-                    <div className="grid grid-cols-1 md:grid-cols-2 gap-6">
-                      <div className="flex items-center space-x-3 p-4 bg-gray-50 rounded-lg">
-                        <Mail className="w-5 h-5 text-cyan-600" />
-                        <div>
-                          <p className="text-sm text-gray-500">Email</p>
-                          <p className="font-medium">{profile.email}</p>
-                        </div>
-                      </div>
-                      
-                      <div className="flex items-center space-x-3 p-4 bg-gray-50 rounded-lg">
-                        <Phone className="w-5 h-5 text-cyan-600" />
-                        <div>
-                          <p className="text-sm text-gray-500">Số điện thoại</p>
-                          <p className="font-medium">{profile.phone || 'Chưa cập nhật'}</p>
-                        </div>
-                      </div>
-                      
-                      <div className="flex items-center space-x-3 p-4 bg-gray-50 rounded-lg">
-                        <Calendar className="w-5 h-5 text-cyan-600" />
-                        <div>
-                          <p className="text-sm text-gray-500">Ngày sinh</p>
-                          <p className="font-medium">
-                            {profile.date_of_birth 
-                              ? new Date(profile.date_of_birth).toLocaleDateString('vi-VN')
-                              : 'Chưa cập nhật'
-                            }
-                          </p>
-                        </div>
-                      </div>
-                      
-                      <div className="flex items-center space-x-3 p-4 bg-gray-50 rounded-lg">
-                        <Users className="w-5 h-5 text-cyan-600" />
-                        <div>
-                          <p className="text-sm text-gray-500">Giới tính</p>
-                          <p className="font-medium">
-                            {profile.gender === 'male' ? 'Nam' : 
-                             profile.gender === 'female' ? 'Nữ' : 
-                             profile.gender === 'other' ? 'Khác' : 'Chưa cập nhật'}
-                          </p>
-                        </div>
-                      </div>
-                    </div>
-                  </div>
-                ) : (
-                  // Edit Mode
-                  <form onSubmit={handleSubmit(onSubmit)} className="space-y-6">
-                    <div className="grid grid-cols-1 md:grid-cols-2 gap-6">
-                      <FormField
-                        name="fullName"
-                        control={control}
-                        type="text"
-                        placeholder="Họ và tên"
-                        label="Họ và tên"
-                        error={errors.fullName?.message}
-                        className="w-full"
-                      />
-                      
-                      <div className="space-y-2">
-                        <Label className="text-sm font-medium text-gray-700">Email</Label>
-                        <Input
-                          value={profile.email}
-                          disabled
-                          className="bg-gray-100 text-gray-500"
-                        />
-                        <p className="text-xs text-gray-500">Email không thể thay đổi</p>
-                      </div>
-                      
-                      <FormField
-                        name="phone"
-                        control={control}
-                        type="tel"
-                        placeholder="Số điện thoại"
-                        label="Số điện thoại"
-                        error={errors.phone?.message}
-                        className="w-full"
-                      />
-                      
-                      <FormField
-                        name="dateOfBirth"
-                        control={control}
-                        type="date"
-                        placeholder="Ngày sinh"
-                        label="Ngày sinh"
-                        error={errors.dateOfBirth?.message}
-                        className="w-full"
-                      />
-                      
-                      <FormSelect
-                        name="gender"
-                        control={control}
-                        placeholder="Chọn giới tính"
-                        label="Giới tính"
-                        error={errors.gender?.message}
-                        options={[
-                          { value: 'male', label: 'Nam' },
-                          { value: 'female', label: 'Nữ' },
-                          { value: 'other', label: 'Khác' }
-                        ]}
-                        className="w-full"
-                      />
-                      
-                      <div className="space-y-2">
-                        <Label className="text-sm font-medium text-gray-700">Vai trò</Label>
-                        <Input
-                          value={profile.role}
-                          disabled
-                          className="bg-gray-100 text-gray-500"
-                        />
-                        <p className="text-xs text-gray-500">Vai trò không thể thay đổi</p>
-                      </div>
-                    </div>
-                    
-                    <div className="flex justify-end space-x-4 pt-6 border-t">
-                      <Button
-                        type="button"
-                        variant="outline"
-                        onClick={handleCancelEdit}
-                        disabled={isSubmitting}
-                      >
-                        <X className="w-4 h-4 mr-1" />
-                        Hủy
-                      </Button>
-                      <Button
-                        type="submit"
-                        disabled={isSubmitting}
-                        className="bg-gradient-to-r from-cyan-600 to-blue-600 hover:from-cyan-700 hover:to-blue-700"
-                      >
-                        <Save className="w-4 h-4 mr-1" />
-                        {isSubmitting ? 'Đang lưu...' : 'Lưu thay đổi'}
-                      </Button>
-=======
               {!isEditing && (
                 <Button 
                   variant="outline"
@@ -521,7 +254,7 @@
                   <Button 
                     variant="outline"
                     className="flex items-center gap-2 px-3 py-2 text-sm border-gray-300 text-gray-700 hover:bg-gray-50"
-                    onClick={() => setIsEditing(false)}
+                    onClick={handleCancelEdit}
                   >
                     <X className="w-4 h-4" />
                     Hủy
@@ -574,22 +307,19 @@
                   </div>
                 </div>
               ) : (
-                <div className="space-y-6">
+                <form onSubmit={handleSubmit(onSubmit)} className="space-y-6">
                   {/* Edit Mode */}
                   <div className="grid grid-cols-1 md:grid-cols-2 gap-6">
                     <div>
-                      <Label htmlFor="full_name" className="text-sm font-medium text-gray-700 mb-2 block">
+                      <Label htmlFor="fullName" className="text-sm font-medium text-gray-700 mb-2 block">
                         Họ tên
                       </Label>
                       <Input
-                        id="full_name"
-                        name="full_name"
-                        value={formData.full_name || ''}
-                        onChange={handleInputChange}
-                        required
+                        id="fullName"
+                        {...control.register('fullName')}
                         className="w-full px-3 py-2 border rounded-md focus:ring-2 focus:outline-none transition-colors"
                         style={{ 
-                          borderColor: '#e6f7ff',
+                          borderColor: errors.fullName ? '#ff4d4f' : '#e6f7ff',
                           backgroundColor: '#ffffff'
                         }}
                         onFocus={(e) => {
@@ -597,10 +327,13 @@
                           e.target.style.boxShadow = '0 0 0 2px rgba(24, 144, 255, 0.2)';
                         }}
                         onBlur={(e) => {
-                          e.target.style.borderColor = '#e6f7ff';
+                          e.target.style.borderColor = errors.fullName ? '#ff4d4f' : '#e6f7ff';
                           e.target.style.boxShadow = 'none';
                         }}
                       />
+                      {errors.fullName && (
+                        <p className="text-sm text-red-500 mt-1">{errors.fullName.message}</p>
+                      )}
                     </div>
 
                     <div>
@@ -609,14 +342,12 @@
                       </Label>
                       <Input
                         id="phone"
-                        name="phone"
-                        value={formData.phone || ''}
-                        onChange={handleInputChange}
+                        {...control.register('phone')}
                         pattern="[0-9]{10}"
                         title="Số điện thoại phải có 10 chữ số"
                         className="w-full px-3 py-2 border rounded-md focus:ring-2 focus:outline-none transition-colors"
                         style={{ 
-                          borderColor: '#e6f7ff',
+                          borderColor: errors.phone ? '#ff4d4f' : '#e6f7ff',
                           backgroundColor: '#ffffff'
                         }}
                         onFocus={(e) => {
@@ -624,25 +355,26 @@
                           e.target.style.boxShadow = '0 0 0 2px rgba(24, 144, 255, 0.2)';
                         }}
                         onBlur={(e) => {
-                          e.target.style.borderColor = '#e6f7ff';
+                          e.target.style.borderColor = errors.phone ? '#ff4d4f' : '#e6f7ff';
                           e.target.style.boxShadow = 'none';
                         }}
                       />
+                      {errors.phone && (
+                        <p className="text-sm text-red-500 mt-1">{errors.phone.message}</p>
+                      )}
                     </div>
 
                     <div>
-                      <Label htmlFor="date_of_birth" className="text-sm font-medium text-gray-700 mb-2 block">
+                      <Label htmlFor="dateOfBirth" className="text-sm font-medium text-gray-700 mb-2 block">
                         Ngày sinh
                       </Label>
                       <Input
-                        id="date_of_birth"
-                        name="date_of_birth"
+                        id="dateOfBirth"
                         type="date"
-                        value={formData.date_of_birth || ''}
-                        onChange={handleInputChange}
+                        {...control.register('dateOfBirth')}
                         className="w-full px-3 py-2 border rounded-md focus:ring-2 focus:outline-none transition-colors"
                         style={{ 
-                          borderColor: '#e6f7ff',
+                          borderColor: errors.dateOfBirth ? '#ff4d4f' : '#e6f7ff',
                           backgroundColor: '#ffffff'
                         }}
                         onFocus={(e) => {
@@ -650,65 +382,25 @@
                           e.target.style.boxShadow = '0 0 0 2px rgba(24, 144, 255, 0.2)';
                         }}
                         onBlur={(e) => {
-                          e.target.style.borderColor = '#e6f7ff';
+                          e.target.style.borderColor = errors.dateOfBirth ? '#ff4d4f' : '#e6f7ff';
                           e.target.style.boxShadow = 'none';
                         }}
                       />
->>>>>>> b6b54d90
+                      {errors.dateOfBirth && (
+                        <p className="text-sm text-red-500 mt-1">{errors.dateOfBirth.message}</p>
+                      )}
                     </div>
 
-<<<<<<< HEAD
-          {/* Stats/Info Card */}
-          <div className="space-y-6">
-            <Card className="shadow-xl border-0 bg-white/80 backdrop-blur-sm">
-              <CardHeader className="bg-gradient-to-r from-green-600 to-emerald-600 text-white rounded-t-lg">
-                <CardTitle className="flex items-center">
-                  <Shield className="w-5 h-5 mr-2" />
-                  Trạng thái tài khoản
-                </CardTitle>
-              </CardHeader>
-              <CardContent className="p-6">
-                <div className="space-y-4">
-                  <div className="flex items-center justify-between">
-                    <span className="text-gray-600">Tình trạng:</span>
-                    <span className={`px-3 py-1 rounded-full text-sm font-medium ${
-                      profile.status 
-                        ? 'bg-green-100 text-green-800' 
-                        : 'bg-red-100 text-red-800'
-                    }`}>
-                      {profile.status ? 'Hoạt động' : 'Tạm khóa'}
-                    </span>
-                  </div>
-                  <div className="flex items-center justify-between">
-                    <span className="text-gray-600">Vai trò:</span>
-                    <span className="font-medium text-cyan-600">{profile.role}</span>
-                  </div>
-                </div>
-              </CardContent>
-            </Card>
-
-            <Card className="shadow-xl border-0 bg-white/80 backdrop-blur-sm">
-              <CardHeader className="bg-gradient-to-r from-purple-600 to-pink-600 text-white rounded-t-lg">
-                <CardTitle>Tips</CardTitle>
-              </CardHeader>
-              <CardContent className="p-6">
-                <div className="space-y-3 text-sm text-gray-600">
-                  <p>• Cập nhật đầy đủ thông tin để nhận được dịch vụ tốt nhất</p>
-                  <p>• Số điện thoại giúp chúng tôi liên hệ khi cần thiết</p>
-                  <p>• Hình đại diện giúp bác sĩ dễ nhận diện bạn hơn</p>
-=======
                     <div>
                       <Label htmlFor="gender" className="text-sm font-medium text-gray-700 mb-2 block">
                         Giới tính
                       </Label>
                       <select
                         id="gender"
-                        name="gender"
-                        value={formData.gender || ''}
-                        onChange={handleInputChange}
+                        {...control.register('gender')}
                         className="w-full px-3 py-2 border rounded-md focus:ring-2 focus:outline-none transition-colors"
                         style={{ 
-                          borderColor: '#e6f7ff',
+                          borderColor: errors.gender ? '#ff4d4f' : '#e6f7ff',
                           backgroundColor: '#ffffff'
                         }}
                         onFocus={(e) => {
@@ -716,7 +408,7 @@
                           e.target.style.boxShadow = '0 0 0 2px rgba(24, 144, 255, 0.2)';
                         }}
                         onBlur={(e) => {
-                          e.target.style.borderColor = '#e6f7ff';
+                          e.target.style.borderColor = errors.gender ? '#ff4d4f' : '#e6f7ff';
                           e.target.style.boxShadow = 'none';
                         }}
                       >
@@ -725,6 +417,9 @@
                         <option value="female">Nữ</option>
                         <option value="other">Khác</option>
                       </select>
+                      {errors.gender && (
+                        <p className="text-sm text-red-500 mt-1">{errors.gender.message}</p>
+                      )}
                     </div>
                   </div>
 
@@ -734,11 +429,8 @@
                       variant="outline" 
                       className="px-4 py-2 text-gray-700 hover:bg-gray-50 transition-colors"
                       style={{ borderColor: '#e6f7ff' }}
-                      onClick={() => {
-                        setIsEditing(false);
-                        setAvatarPreview(null);
-                        setAvatar(null);
-                      }}
+                      onClick={handleCancelEdit}
+                      disabled={isSubmitting}
                     >
                       Hủy
                     </Button>
@@ -748,14 +440,13 @@
                       style={{ backgroundColor: '#1890ff' }}
                       onMouseEnter={(e) => e.currentTarget.style.backgroundColor = '#40a9ff'}
                       onMouseLeave={(e) => e.currentTarget.style.backgroundColor = '#1890ff'}
-                      onClick={handleSubmit}
+                      disabled={isSubmitting}
                     >
                       <Save className="w-4 h-4" />
-                      Lưu thay đổi
+                      {isSubmitting ? 'Đang lưu...' : 'Lưu thay đổi'}
                     </Button>
                   </div>
->>>>>>> b6b54d90
-                </div>
+                </form>
               )}
             </div>
           </CardContent>
