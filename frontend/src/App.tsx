import React, { useState, Suspense, lazy, useEffect } from 'react';
import { Routes, Route, Navigate } from "react-router-dom";

// Core pages - Load immediately
import Layout from './components/layout/Layout';
import LoginModal from "@/components/auth/LoginModal";
import OAuthSuccess from "./pages/OAuthSuccess";
import { Toaster } from 'react-hot-toast';
import { AuthProvider, useAuth } from './contexts/AuthContext';
import AutoConfirmService from './services/autoConfirmService';
import AutoConfirmNotification from './components/notifications/AutoConfirmNotification';
import RoleGuard from './components/guards/RoleGuard';
import DashboardRedirect from './components/common/DashboardRedirect';
import LoginRedirect from './components/common/LoginRedirect';
import OrdersManagement from './pages/dashboard/Staff/components/OrdersManagement';
import StiResultsManagementConsultant from './pages/dashboard/Consultant/components/StiResultManagementPage';
import StiResultsPage from './pages/dashboard/Customer/MyStiResultsPage';
import StiResultsManagement from './pages/dashboard/Staff/StiResultsManagement';

// Lazy load all major pages for better performance
const HomePage = lazy(() => import('./pages/home'));
const TestPackagesPage = lazy(() => import('./pages/test-packages'));
const STITestPage = lazy(() => import('./pages/test-packages/sti'));
const AboutUs = lazy(() => import('./pages/about/AboutUs'));

// STI Booking imports - Keep lazy
const BookSTIPage = lazy(() => import('./pages/sti-booking/BookSTIPage'));
const OrdersPage = lazy(() => import('./pages/sti-booking/OrdersPage'));

// STI Assessment imports - Keep lazy
const STIAssessmentForm = lazy(() => import('./pages/sti-assessment/STIAssessmentForm'));
const STIAssessmentHistory = lazy(() => import('./pages/sti-assessment/STIAssessmentHistory'));

// Blog imports - Lazy load for better performance
const BlogListPage = lazy(() => import('./pages/blog/BlogListPage'));
const BlogDetailPage = lazy(() => import('./pages/blog/BlogDetailPage'));
const BlogFormPage = lazy(() => import('./pages/blog/BlogFormPage'));

// Dashboard imports - Keep lazy
const ConsultantBlogList = lazy(() => import('./pages/dashboard/Consultant/components/ConsultantBlogList'));
const WeeklyScheduleManager = lazy(() => import('./pages/dashboard/Consultant/WeeklyScheduleManager'));
const AppointmentManagement = lazy(() => import('./pages/dashboard/Consultant/AppointmentManagement'));
const MyAppointments = lazy(() => import('./pages/dashboard/Customer/MyAppointments'));
const ConsultantList = lazy(() => import('./pages/dashboard/Customer/ConsultantList'));
const BookAppointment = lazy(() => import('./pages/consultation/BookAppointment'));
const ConsultationStats = lazy(() => import('./pages/dashboard/Consultant/ConsultationStats'));

// Feature-specific lazy loads
const MenstrualCyclePage = lazy(() => import('./pages/menstrual-cycle/MenstrualCyclePage'));
const MonthlyDiaryPage = lazy(() => import('./pages/menstrual-cycle/MonthlyDiaryPage'));
const CustomerFeedbackPage = lazy(() => import('./pages/feedback/CustomerFeedbackPage'));
const ConsultantFeedbackDashboard = lazy(() => import('./pages/feedback/ConsultantFeedbackDashboard'));

// Admin Dashboard - Lazy load
const AdminDashboard = lazy(() => import('./pages/dashboard/Admin/AdminDashboard'));
const AdminLayout = lazy(() => import('./components/layout/AdminLayout'));
const ConsultantDashboard = lazy(() => import('./pages/dashboard/Consultant/ConsultantDashboard'));
const CustomerDashboard = lazy(() => import('./pages/dashboard/Customer/MyAppointments'));
const AdminAppointmentManagement = lazy(() => import('./pages/dashboard/Admin/AdminAppointmentManagement'));
const AdminAuditLog = lazy(() => import('./pages/dashboard/Admin/AdminAuditLog'));

// Staff Dashboard - Lazy load
const StaffDashboard = lazy(() => import('./pages/dashboard/Staff'));
const WeeklyScheduleManagement = lazy(() => import('./pages/dashboard/Staff/WeeklyScheduleManagement'));
const StaffAppointmentManagement = lazy(() => import('./pages/dashboard/Staff/components/StaffAppointmentManagement'));
const StaffBlogManagement = lazy(() => import('./pages/dashboard/Staff/StaffBlogManagement'));
const AdminBlogManagement = lazy(() => import('./pages/dashboard/Admin/AdminBlogManagement'));
const UserManagement = lazy(() => import('./pages/dashboard/Admin/UserManagement'));
const AdminSTIManagement = lazy(() => import('./pages/dashboard/Admin/STIManagement'));
const UserProfilePage = lazy(() => import('./pages/auth/user-profile'));

// Add new lazy import for Staff STI Management components
const StiOrdersManagement = lazy(() => import('./pages/dashboard/Staff/StiOrdersManagement'));
const TestScheduleManagement = lazy(() => import('./pages/dashboard/Staff/TestScheduleManagement'));
const STIManagement = lazy(() => import('./pages/dashboard/Staff/STIManagement'));
const TestResultEntryPage = lazy(() => import('./pages/dashboard/Staff/components/TestResultEntryPage'));
const PaymentSuccessPage = lazy(() => import('./pages/dashboard/Staff/components/PaymentSuccessPage'));


const MySTIResults = lazy(() => import('./pages/dashboard/Customer/MySTIResults'));
const ConsultantStiOrdersPage = lazy(() => import('./pages/dashboard/Consultant/ConsultantStiOrdersPage'));



const AppContent: React.FC = () => {
  const { isAuthenticated, user } = useAuth();
  const [refreshTrigger, setRefreshTrigger] = useState(0);
  const [refreshTriggerResult, setRefreshTriggerResult] = useState(0);


  useEffect(() => {
    // Khởi động AutoConfirmService khi user đăng nhập
    if (isAuthenticated && user) {
      // Yêu cầu quyền notification
      AutoConfirmService.requestNotificationPermission();

      // Khởi động service
      AutoConfirmService.start();
    } else {
      // Dừng service khi user đăng xuất
      if (AutoConfirmService.isRunning()) {
        AutoConfirmService.stop();
      }
    }

    // Cleanup khi component unmount
    return () => {
      AutoConfirmService.stop();
    };
  }, [isAuthenticated, user]);

  return (
    <>
      <Toaster position="top-right" />
      <AutoConfirmNotification />
      <Suspense fallback={
        <div className="flex items-center justify-center min-h-screen">
          <div className="flex flex-col items-center space-y-4">
            <div className="animate-spin rounded-full h-12 w-12 border-b-2 border-primary-600"></div>
            <p className="text-gray-600 text-sm">Đang tải trang...</p>
          </div>
        </div>
      }>
        <Routes>
          {/* Dashboard Routes - No Layout wrapper to avoid Footer overlap */}
          <Route path="/consultant/*" element={
            <RoleGuard allowedRoles={['consultant']}>
              <ConsultantDashboard />
            </RoleGuard>
          }>
            <Route index element={<Navigate to="schedule" replace />} />
            <Route path="schedule" element={<AppointmentManagement />} />
            <Route path="weekly-schedule" element={<WeeklyScheduleManager />} />
            <Route path="blogs" element={<ConsultantBlogList />} />
            <Route path="sti-orders" element={<ConsultantStiOrdersPage />} />
            <Route path="consultation-stats" element={<ConsultationStats />} />
            <Route path="sti-orders" element={<ConsultantStiOrdersPage />} />
            <Route path="sti-results" element={<StiResultsManagementConsultant refreshTrigger={refreshTriggerResult} />} />
          </Route>
          {/* Admin Dashboard routes */}
          <Route path="/admin/*" element={<AdminLayout />}>
            <Route index element={<Navigate to="overview" replace />} />
            <Route path="overview" element={<AdminDashboard />} />
            <Route path="users" element={<UserManagement />} />
            <Route path="test-packages" element={<div className="p-4">Quản lý gói xét nghiệm</div>} />
            <Route path="blogs" element={<AdminBlogManagement />} />
            <Route path="revenue" element={<div className="p-4">Thống kê doanh thu</div>} />
            <Route path="appointments" element={<AdminAppointmentManagement />} />
            <Route path="sti-management" element={<AdminSTIManagement />} />
            <Route path="audit-log" element={<AdminAuditLog />} />
            <Route path="settings" element={<div className="p-4">Cài đặt hệ thống</div>} />
          </Route>

          {/* Public Routes with Layout wrapper */}
          <Route path="/*" element={
            <Layout>
              <Routes>
                {/* Public Routes */}
                <Route path="/" element={<HomePage />} />
                <Route path="/monthly-diary" element={
                  <RoleGuard allowedRoles={['customer']}>
                    <MonthlyDiaryPage />
                  </RoleGuard>
                } />
                <Route path="/test-packages/*" element={<TestPackagesPage />} />
                <Route path="/test-packages/sti" element={<STITestPage />} />
                <Route path="/register" element={<Navigate to="/login" replace />} />
                <Route path="/about" element={<AboutUs />} />
                <Route path="/login" element={<LoginRedirect />} />

                <Route path="/user-profile" element={
                  <RoleGuard allowedRoles={['customer', 'consultant', 'staff', 'admin']}>
                    <UserProfilePage />
                  </RoleGuard>
                } />
                <Route path="/profile" element={<Navigate to="/user-profile" replace />} />
                <Route path="/user/profile" element={<Navigate to="/user-profile" replace />} />

                <Route path="/oauth-success" element={<OAuthSuccess />} />

                <Route path="/dashboard" element={
                  <RoleGuard allowedRoles={['customer', 'consultant', 'staff', 'admin']}>
                    <DashboardRedirect />
                  </RoleGuard>
                } />

                <Route path="/blogs" element={<BlogListPage />} />
                <Route path="/blogs/create" element={<BlogFormPage />} />
                <Route path="/blogs/:blogId" element={<BlogDetailPage />} />
                <Route path="/blogs/:blogId/edit" element={<BlogFormPage />} />

                {/* Customer routes - Customer không có dashboard riêng, chỉ có direct access */}
                <Route path="/my-appointments" element={
                  <RoleGuard allowedRoles={['customer']}>
                    <MyAppointments />
                  </RoleGuard>
                } />
                <Route path="/consultants" element={
                  <RoleGuard allowedRoles={['customer']}>
                    <ConsultantList />
                  </RoleGuard>
                } />
                <Route path="/my-feedback" element={
                  <RoleGuard allowedRoles={['customer']}>
                    <CustomerFeedbackPage />
                  </RoleGuard>
                } />
                <Route path="/menstrual-cycle" element={
                  <RoleGuard allowedRoles={['customer']}>
                    <MenstrualCyclePage />
                  </RoleGuard>
                } />
                <Route path="/my-sti-results" element={
                  <RoleGuard allowedRoles={['customer']}>
                    <StiResultsPage />
                  </RoleGuard>
                } />
                <Route path="/payment/success" element={<PaymentSuccessPage />} />
                {/* STI Booking routes */}
                <Route path="/sti-booking/book" element={
                  <RoleGuard allowedRoles={['customer']}>
                    <BookSTIPage />
                  </RoleGuard>
                } />
                <Route path="/sti-booking/orders" element={
                  <RoleGuard allowedRoles={['customer']}>
                    <OrdersPage />
                  </RoleGuard>
                } />
                <Route path="/sti-booking/multiple" element={<Navigate to="/sti-booking/book" replace />} />
                <Route path="/sti-booking/consultation" element={<Navigate to="/sti-booking/book" replace />} />
<<<<<<< HEAD
            
            {/* STI Assessment routes */}
            <Route path="/sti-assessment" element={
              <RoleGuard allowedRoles={['customer']}>
                <STIAssessmentForm />
              </RoleGuard>
            } />
            <Route path="/sti-assessment/history" element={
              <RoleGuard allowedRoles={['customer']}>
                <STIAssessmentHistory />
              </RoleGuard>
            } />
                
            <Route path="/appointment" element={
              <RoleGuard allowedRoles={['customer', 'consultant', 'staff', 'admin']}>
                <Navigate to="/my-appointments" replace />
              </RoleGuard>
            } />
            
            <Route path="/consultation" element={<Navigate to="/consultation/book-appointment" replace />} />
            <Route path="/consultants" element={
              <RoleGuard allowedRoles={['customer']}>
                <BookAppointment />
              </RoleGuard>
            } />
          </Routes>
        </Layout>
      } />
=======

                {/* STI Assessment routes */}
                <Route path="/sti-assessment" element={
                  <RoleGuard allowedRoles={['customer']}>
                    <STIAssessmentForm />
                  </RoleGuard>
                } />
                <Route path="/sti-assessment/history" element={
                  <RoleGuard allowedRoles={['customer']}>
                    <STIAssessmentHistory />
                  </RoleGuard>
                } />

                <Route path="/appointment" element={
                  <RoleGuard allowedRoles={['customer', 'consultant', 'staff', 'admin']}>
                    <Navigate to="/my-appointments" replace />
                  </RoleGuard>
                } />

                <Route path="/consultation/book" element={<Navigate to="/consultation/book-appointment" replace />} />
                <Route path="/consultation/book-appointment" element={
                  <RoleGuard allowedRoles={['customer']}>
                    <BookAppointment />
                  </RoleGuard>
                } />
                {/* <<<<<<< HEAD
          
======= */}

                {/* Admin Dashboard routes */}
                <Route path="/admin" element={<AdminLayout />}>
                  <Route path="overview" element={<AdminDashboard />} />
                  <Route path="users" element={<UserManagement />} />
                  <Route path="test-packages" element={<div>Quản lý gói xét nghiệm</div>} />
                  <Route path="blogs" element={<AdminBlogManagement />} />

                  <Route path="appointments" element={<AdminAppointmentManagement />} />
                  <Route path="sti-management" element={<AdminSTIManagement />} />
                  <Route path="audit-log" element={<AdminAuditLog />} />
                  <Route path="settings" element={<div>Cài đặt hệ thống</div>} />
                </Route>
                {/* >>>>>>> e27dadd9bbb88346272f3cfb2875fc6d5fa6c2ca */}

                {/* Staff Dashboard routes */}
                <Route path="/staff/*" element={<StaffDashboard />}>
                  <Route path="overview" element={<div>Trang tổng quan nhân viên</div>} />
                  <Route path="appointments" element={<StaffAppointmentManagement />} />
                  <Route path="weekly-schedule" element={<WeeklyScheduleManagement />} />
                  <Route path="sti-management" element={<OrdersManagement refreshTrigger={refreshTrigger} />} />
                  <Route path="sti-orders" element={<StiOrdersManagement />} />
                  {/* <Route path="sti-results" element={<StiResultsManagement />} /> */}
                  <Route path="orders/:orderId/result" element={<TestResultEntryPage />} />
                  <Route path="test-schedules" element={<TestScheduleManagement />} />
                  <Route path="users" element={<UserManagement />} />
                  <Route path="consultants" element={<div>Quản lý chuyên gia</div>} />
                  <Route path="blogs" element={<StaffBlogManagement />} />
                  <Route path="settings" element={<div>Cài đặt</div>} />
                </Route>
                {/* Staff Dashboard routes */}

              </Routes>

            </Layout>
          } />
>>>>>>> bc687ab4
        </Routes>
      </Suspense>
    </>
  );
};

const AppWrapper: React.FC = () => {
  return (
    <AuthProvider>
      <AppContent />
    </AuthProvider>
  );
};

const App: React.FC = () => {
  return <AppWrapper />;
};

export default App;<|MERGE_RESOLUTION|>--- conflicted
+++ resolved
@@ -229,7 +229,6 @@
                 } />
                 <Route path="/sti-booking/multiple" element={<Navigate to="/sti-booking/book" replace />} />
                 <Route path="/sti-booking/consultation" element={<Navigate to="/sti-booking/book" replace />} />
-<<<<<<< HEAD
             
             {/* STI Assessment routes */}
             <Route path="/sti-assessment" element={
@@ -258,35 +257,6 @@
           </Routes>
         </Layout>
       } />
-=======
-
-                {/* STI Assessment routes */}
-                <Route path="/sti-assessment" element={
-                  <RoleGuard allowedRoles={['customer']}>
-                    <STIAssessmentForm />
-                  </RoleGuard>
-                } />
-                <Route path="/sti-assessment/history" element={
-                  <RoleGuard allowedRoles={['customer']}>
-                    <STIAssessmentHistory />
-                  </RoleGuard>
-                } />
-
-                <Route path="/appointment" element={
-                  <RoleGuard allowedRoles={['customer', 'consultant', 'staff', 'admin']}>
-                    <Navigate to="/my-appointments" replace />
-                  </RoleGuard>
-                } />
-
-                <Route path="/consultation/book" element={<Navigate to="/consultation/book-appointment" replace />} />
-                <Route path="/consultation/book-appointment" element={
-                  <RoleGuard allowedRoles={['customer']}>
-                    <BookAppointment />
-                  </RoleGuard>
-                } />
-                {/* <<<<<<< HEAD
-          
-======= */}
 
                 {/* Admin Dashboard routes */}
                 <Route path="/admin" element={<AdminLayout />}>
@@ -323,7 +293,6 @@
 
             </Layout>
           } />
->>>>>>> bc687ab4
         </Routes>
       </Suspense>
     </>
