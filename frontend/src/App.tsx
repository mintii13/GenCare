--- conflicted
+++ resolved
@@ -14,8 +14,8 @@
 import LoginRedirect from './components/common/LoginRedirect';
 import OrdersManagement from './pages/dashboard/Staff/components/OrdersManagement';
 import StiResultsManagementConsultant from './pages/dashboard/Consultant/components/StiResultManagementPage';
-import path from 'path';
 import StiResultsPage from './pages/dashboard/Customer/MyStiResultsPage';
+import StiResultsManagement from './pages/dashboard/Staff/StiResultsManagement';
 
 // Lazy load all major pages for better performance
 const HomePage = lazy(() => import('./pages/home'));
@@ -37,24 +37,27 @@
 const BlogFormPage = lazy(() => import('./pages/blog/BlogFormPage'));
 
 // Dashboard imports - Keep lazy
-
+const ConsultantBlogList = lazy(() => import('./pages/dashboard/Consultant/components/ConsultantBlogList'));
+const WeeklyScheduleManager = lazy(() => import('./pages/dashboard/Consultant/WeeklyScheduleManager'));
+const AppointmentManagement = lazy(() => import('./pages/dashboard/Consultant/AppointmentManagement'));
 const MyAppointments = lazy(() => import('./pages/dashboard/Customer/MyAppointments'));
 const ConsultantList = lazy(() => import('./pages/dashboard/Customer/ConsultantList'));
 const BookAppointment = lazy(() => import('./pages/consultation/BookAppointment'));
-
+const ConsultationStats = lazy(() => import('./pages/dashboard/Consultant/ConsultationStats'));
 
 // Feature-specific lazy loads
 const MenstrualCyclePage = lazy(() => import('./pages/menstrual-cycle/MenstrualCyclePage'));
 const MonthlyDiaryPage = lazy(() => import('./pages/menstrual-cycle/MonthlyDiaryPage'));
 const CustomerFeedbackPage = lazy(() => import('./pages/feedback/CustomerFeedbackPage'));
-
+const ConsultantFeedbackDashboard = lazy(() => import('./pages/feedback/ConsultantFeedbackDashboard'));
 
 // Admin Dashboard - Lazy load
 const AdminDashboard = lazy(() => import('./pages/dashboard/Admin/AdminDashboard'));
 const AdminLayout = lazy(() => import('./components/layout/AdminLayout'));
+const ConsultantDashboard = lazy(() => import('./pages/dashboard/Consultant/ConsultantDashboard'));
+const CustomerDashboard = lazy(() => import('./pages/dashboard/Customer/MyAppointments'));
 const AdminAppointmentManagement = lazy(() => import('./pages/dashboard/Admin/AdminAppointmentManagement'));
 const AdminAuditLog = lazy(() => import('./pages/dashboard/Admin/AdminAuditLog'));
-const AdminRevenue = lazy(() => import('./pages/dashboard/Admin/AdminRevenue'));
 
 // Staff Dashboard - Lazy load
 const StaffDashboard = lazy(() => import('./pages/dashboard/Staff'));
@@ -69,17 +72,13 @@
 // Add new lazy import for Staff STI Management components
 const StiOrdersManagement = lazy(() => import('./pages/dashboard/Staff/StiOrdersManagement'));
 const TestScheduleManagement = lazy(() => import('./pages/dashboard/Staff/TestScheduleManagement'));
-<<<<<<< HEAD
-const TestResultEntryPage = lazy(() => import('./pages/dashboard/Staff/components/TestResultEntryPage'));
-const PaymentSuccessPage = lazy(() => import('./pages/dashboard/Staff/components/PaymentSuccessPage')); // 
-=======
 const STIManagement = lazy(() => import('./pages/dashboard/Staff/STIManagement'));
 const TestResultEntryPage = lazy(() => import('./pages/dashboard/Staff/components/TestResultEntryPage'));
-const PaymentSuccessPage = lazy(() => import('./pages/dashboard/Staff/components/PaymentSuccessPage')); // <-- THÊM DÒNG NÀY
->>>>>>> 74389759
+const PaymentSuccessPage = lazy(() => import('./pages/dashboard/Staff/components/PaymentSuccessPage'));
 
 
 const MySTIResults = lazy(() => import('./pages/dashboard/Customer/MySTIResults'));
+const ConsultantStiOrdersPage = lazy(() => import('./pages/dashboard/Consultant/ConsultantStiOrdersPage'));
 
 
 
@@ -123,10 +122,21 @@
           </div>
         }>
         <Routes>
-
-
-
-
+          {/* Dashboard Routes - No Layout wrapper to avoid Footer overlap */}
+          <Route path="/consultant/*" element={
+            <RoleGuard allowedRoles={['consultant']}>
+              <ConsultantDashboard />
+            </RoleGuard>
+          }>
+            <Route index element={<Navigate to="schedule" replace />} />
+            <Route path="schedule" element={<AppointmentManagement />} />
+            <Route path="weekly-schedule" element={<WeeklyScheduleManager />} />
+            <Route path="blogs" element={<ConsultantBlogList />} />
+            <Route path="sti-orders" element={<ConsultantStiOrdersPage />} />
+            <Route path="consultation-stats" element={<ConsultationStats />} />
+            <Route path="sti-orders" element={<ConsultantStiOrdersPage />} />
+            <Route path="sti-results" element={<StiResultsManagementConsultant refreshTrigger={refreshTriggerResult} />} />
+          </Route>
           {/* Admin Dashboard routes */}
           <Route path="/admin/*" element={<AdminLayout />}>
             <Route index element={<Navigate to="overview" replace />} />
@@ -139,23 +149,6 @@
             <Route path="sti-management" element={<AdminSTIManagement />} />
             <Route path="audit-log" element={<AdminAuditLog />} />
             <Route path="settings" element={<div className="p-4">Cài đặt hệ thống</div>} />
-            <Route path="revenue" element={<AdminRevenue />} />
-          </Route>
-
-          {/* Staff Dashboard routes */}
-          <Route path="/staff/*" element={<StaffDashboard />}>
-            <Route index element={<Navigate to="overview" replace />} />
-            <Route path="overview" element={<div className="p-4">Trang tổng quan nhân viên</div>} />
-            <Route path="appointments" element={<StaffAppointmentManagement />} />
-            <Route path="weekly-schedule" element={<WeeklyScheduleManagement />} />
-            <Route path="sti-management" element={<STIManagement />} />
-            <Route path="sti-orders" element={<StiOrdersManagement />} />
-            <Route path="sti-results" element={<StiResultsManagement />} />
-            <Route path="test-schedules" element={<TestScheduleManagement />} />
-            <Route path="users" element={<UserManagement />} />
-            <Route path="consultants" element={<div className="p-4">Quản lý chuyên gia</div>} />
-            <Route path="blogs" element={<StaffBlogManagement />} />
-            <Route path="settings" element={<div className="p-4">Cài đặt</div>} />
           </Route>
 
           {/* Public Routes with Layout wrapper */}
@@ -201,32 +194,7 @@
             <Route path="/blogs/:blogId" element={<BlogDetailPage />} />
             <Route path="/blogs/:blogId/edit" element={<BlogFormPage />} />
 
-<<<<<<< HEAD
-
-            <Route path="/consultant/*" element={<ConsultantLayout />}>
-              <Route path="schedule" element={<AppointmentManagement />} />
-              <Route path="clients" element={<div>Khách hàng</div>} />
-              <Route path="online" element={<div>Tư vấn trực tuyến</div>} />
-              <Route path="records" element={<div>Hồ sơ tư vấn</div>} />
-              <Route path="qa" element={<div>Q&A / Câu hỏi</div>} />
-
-              <Route path="weekly-schedule" element={<WeeklyScheduleManager />} />
-              <Route path="special-schedule" element={<div>Điều chỉnh lịch đặc biệt</div>} />
-              <Route path="unavailable" element={<div>Ngày nghỉ</div>} />
-              <Route path="blogs" element={<ConsultantBlogList />} />
-              <Route path="documents" element={<div>Tài liệu chuyên môn</div>} />
-              <Route path="training" element={<div>Đào tạo & Cập nhật</div>} />
-              <Route path="consultation-stats" element={<ConsultationStats />} />
-              <Route path="feedback" element={<ConsultantFeedbackDashboard />} />
-              <Route path="revenue" element={<div>Báo cáo doanh thu</div>} />
-              <Route path="sti-orders" element={<ConsultantStiOrdersPage />} />
-              <Route path="sti-results" element={<StiResultsManagementConsultant refreshTrigger={refreshTriggerResult} />} />
-            </Route>
-
             {/* Customer routes - Customer không có dashboard riêng, chỉ có direct access */}
-=======
-            {/* Customer routes - Direct access */}
->>>>>>> 74389759
             <Route path="/my-appointments" element={
               <RoleGuard allowedRoles={['customer']}>
                 <MyAppointments />
@@ -248,21 +216,12 @@
               </RoleGuard>
             } />
             <Route path="/my-sti-results" element={
-<<<<<<< HEAD
-              <RoleGuard allowedRoles={['customer']} showError={true}>
+              <RoleGuard allowedRoles={['customer']}>
                 <StiResultsPage />
               </RoleGuard>
             } />
             <Route path="/payment/success" element={<PaymentSuccessPage />} />
               {/* STI Booking routes */}
-=======
-              <RoleGuard allowedRoles={['customer']}>
-                <MySTIResults />
-              </RoleGuard>
-            } />
-
-            {/* STI Booking routes */}
->>>>>>> 74389759
               <Route path="/sti-booking/book" element={
               <RoleGuard allowedRoles={['customer']}>
                 <BookSTIPage />
@@ -312,7 +271,6 @@
               <Route path="sti-management" element={<AdminSTIManagement />} />
               <Route path="audit-log" element={<AdminAuditLog />} />
               <Route path="settings" element={<div>Cài đặt hệ thống</div>} />
-              <Route path="revenue" element={<AdminRevenue />} />
             </Route>
 
             {/* Staff Dashboard routes */}
@@ -330,7 +288,7 @@
               <Route path="blogs" element={<StaffBlogManagement />} />
               <Route path="settings" element={<div>Cài đặt</div>} />
             </Route>
-
+            {/* Staff Dashboard routes */}
 
           </Routes>
 
