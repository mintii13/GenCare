--- conflicted
+++ resolved
@@ -12,11 +12,6 @@
 import RoleGuard from './components/guards/RoleGuard';
 import DashboardRedirect from './components/common/DashboardRedirect';
 import LoginRedirect from './components/common/LoginRedirect';
-<<<<<<< HEAD
-import RegisterRedirect from './components/common/RegisterRedirect';
-=======
-import OrdersManagement from './pages/dashboard/Staff/components/OrdersManagement';
->>>>>>> d849b8d2
 
 // Lazy load all major pages for better performance
 const HomePage = lazy(() => import('./pages/home'));
@@ -83,15 +78,8 @@
 const ConsultantStiOrdersPage = lazy(() => import('./pages/dashboard/Consultant/ConsultantStiOrdersPage'));
 
 
-<<<<<<< HEAD
 const AppContent: React.FC = () => {
-  const { isAuthenticated, user, isModalOpen, closeModal, modalMode } = useAuth();
-=======
-const AppContent: React.FC<AppContentProps> = ({ showLogin, setShowLogin }) => {
   const { isAuthenticated, user } = useAuth();
-  const [refreshTrigger, setRefreshTrigger] = useState(0);
-
->>>>>>> d849b8d2
 
   useEffect(() => {
     // Khởi động AutoConfirmService khi user đăng nhập
@@ -219,7 +207,7 @@
             } />
             <Route path="/test-packages/*" element={<TestPackagesPage />} />
             <Route path="/test-packages/sti" element={<STITestPage />} />
-            <Route path="/register" element={<RegisterRedirect />} />
+            <Route path="/register" element={<Navigate to="/login" replace />} />
             <Route path="/about" element={<AboutUs />} />
             <Route path="/login" element={<LoginRedirect />} />
             
@@ -244,27 +232,6 @@
             <Route path="/blogs/:blogId" element={<BlogDetailPage />} />
             <Route path="/blogs/:blogId/edit" element={<BlogFormPage />} />
 
-<<<<<<< HEAD
-                {/* Legacy Redirects - Common old URLs */}
-            <Route path="/my-appointments" element={<Navigate to="/dashboard/customer/my-appointments" replace />} />
-            <Route path="/consultants" element={<Navigate to="/dashboard/customer/consultants" replace />} />
-            <Route path="/my-sti-results" element={<Navigate to="/dashboard/customer/my-sti-results" replace />} />
-                
-                {/* Customer Legacy Routes - Old /customer/* URLs */}
-            <Route path="/customer" element={<Navigate to="/dashboard/customer" replace />} />
-                <Route path="/customer/appointments" element={<Navigate to="/dashboard/customer/my-appointments" replace />} />
-                <Route path="/customer/my-appointments" element={<Navigate to="/dashboard/customer/my-appointments" replace />} />
-                <Route path="/customer/consultants" element={<Navigate to="/dashboard/customer/consultants" replace />} />
-                <Route path="/customer/sti-results" element={<Navigate to="/dashboard/customer/my-sti-results" replace />} />
-                <Route path="/customer/my-sti-results" element={<Navigate to="/dashboard/customer/my-sti-results" replace />} />
-                <Route path="/customer/profile" element={<Navigate to="/dashboard/customer/profile" replace />} />
-                <Route path="/customer/dashboard" element={<Navigate to="/dashboard/customer" replace />} />
-            <Route path="/customer/*" element={<Navigate to="/dashboard/customer" replace />} />
-            
-            {/* STI Booking routes */}
-            <Route path="/sti-booking/book" element={
-              <RoleGuard allowedRoles={['customer']}>
-=======
 
             <Route path="/consultant/*" element={<ConsultantLayout />}>
               <Route path="schedule" element={<AppointmentManagement />} />
@@ -288,35 +255,33 @@
 
                         {/* Customer routes - Customer không có dashboard riêng, chỉ có direct access */}
             <Route path="/my-appointments" element={
-              <RoleGuard allowedRoles={['customer']} showError={true}>
+              <RoleGuard allowedRoles={['customer']}>
                 <MyAppointments />
               </RoleGuard>
             } />
             <Route path="/consultants" element={
-              <RoleGuard allowedRoles={['customer']} showError={true}>
+              <RoleGuard allowedRoles={['customer']}>
                 <ConsultantList />
               </RoleGuard>
             } />
             <Route path="/my-feedback" element={
-              <RoleGuard allowedRoles={['customer']} showError={true}>
+              <RoleGuard allowedRoles={['customer']}>
                 <CustomerFeedbackPage />
               </RoleGuard>
             } />
             <Route path="/menstrual-cycle" element={
-              <RoleGuard allowedRoles={['customer']} showError={true}>
+              <RoleGuard allowedRoles={['customer']}>
                 <MenstrualCyclePage />
               </RoleGuard>
             } />
             <Route path="/my-sti-results" element={
-              <RoleGuard allowedRoles={['customer']} showError={true}>
+              <RoleGuard allowedRoles={['customer']}>
                 <MySTIResults />
               </RoleGuard>
             } />
-            <Route path="/payment/success" element={<PaymentSuccessPage />} />
               {/* STI Booking routes */}
               <Route path="/sti-booking/book" element={
-              <RoleGuard allowedRoles={['customer']} showError={true}>
->>>>>>> d849b8d2
+              <RoleGuard allowedRoles={['customer']}>
                 <BookSTIPage />
               </RoleGuard>
             } />
@@ -352,8 +317,6 @@
                 <BookAppointment />
               </RoleGuard>
             } />
-<<<<<<< HEAD
-=======
             
             {/* Admin Dashboard routes */}
             <Route path="/admin" element={<AdminLayout />}>
@@ -373,10 +336,9 @@
               <Route path="overview" element={<div>Trang tổng quan nhân viên</div>} />
               <Route path="appointments" element={<StaffAppointmentManagement />} />
               <Route path="weekly-schedule" element={<WeeklyScheduleManagement />} />
-              <Route path="sti-management" element={<OrdersManagement refreshTrigger={refreshTrigger}/>} />
+              <Route path="sti-management" element={<STIManagement />} />
               <Route path="sti-orders" element={<StiOrdersManagement />} />
               <Route path="sti-results" element={<StiResultsManagement />} />
-              <Route path="orders/:orderId/result" element={<TestResultEntryPage />} />
               <Route path="test-schedules" element={<TestScheduleManagement />} />
               <Route path="users" element={<UserManagement />} />
               <Route path="consultants" element={<div>Quản lý chuyên gia</div>} />
@@ -390,9 +352,8 @@
             <Route path="/dashboard/customer/my-appointments" element={<MyAppointments />} />
             <Route path="/dashboard/customer/my-sti-results" element={<MySTIResults />} />
             <Route path="/dashboard/customer/consultants" element={<ConsultantList />} />
->>>>>>> d849b8d2
           </Routes>
-        <LoginModal isOpen={isModalOpen} onClose={closeModal} initialMode={modalMode} />
+
       </Layout>
           } />
         </Routes>
