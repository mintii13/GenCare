--- conflicted
+++ resolved
@@ -55,7 +55,6 @@
             throw new Error('Invalid API response format');
           }
         } catch (error) {
-<<<<<<< HEAD
           console.error('❌ AuthContext: Token validation failed', error);
           // Chỉ logout nếu token thực sự invalid (401/403), không phải network error
           if ((error as any)?.response?.status === 401 || (error as any)?.response?.status === 403) {
@@ -66,11 +65,9 @@
             console.log('🔄 AuthContext: Keeping cached user due to network error');
             // Giữ cached user nếu chỉ là network error
           }
-=======
           // Xóa token không hợp lệ
           await authService.logout(); 
           setUser(null);
->>>>>>> 768f2f03
         }
       } else {
         console.log('❌ AuthContext: No token found');
