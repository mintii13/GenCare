# Auto detect text files and perform LF normalization
* text=auto

# Frontend files
*.ts text eol=lf
*.tsx text eol=lf
*.js text eol=lf
*.jsx text eol=lf
*.json text eol=lf
*.css text eol=lf
*.scss text eol=lf
*.md text eol=lf
*.html text eol=lf

# Backend files
*.py text eol=lf
*.sql text eol=lf
*.yaml text eol=lf
<<<<<<< HEAD
*.yml text eol=lf

# Config files
*.config.js text eol=lf
*.config.ts text eol=lf
package.json text eol=lf
package-lock.json text eol=lf
tsconfig.json text eol=lf
.gitignore text eol=lf
.env* text eol=lf

# Binary files
*.png binary
*.jpg binary
*.jpeg binary
*.gif binary
*.ico binary
*.svg binary
*.woff binary
*.woff2 binary
*.eot binary
*.ttf binary
*.otf binary

# Exclude from whitespace checks
*.min.js -text
*.min.css -text
node_modules/** -text
dist/** -text
build/** -text
=======
*.conf text eol=lf

# Các file package.json và package-lock.json
package.json text eol=lf
package-lock.json text eol=lf

# Các file cấu hình .env
.env text eol=lf
.env.local text eol=lf
.env.development.local text eol=lf
>>>>>>> 6a5e8ced
<|MERGE_RESOLUTION|>--- conflicted
+++ resolved
@@ -16,8 +16,8 @@
 *.py text eol=lf
 *.sql text eol=lf
 *.yaml text eol=lf
-<<<<<<< HEAD
 *.yml text eol=lf
+*.conf text eol=lf
 
 # Config files
 *.config.js text eol=lf
@@ -46,16 +46,4 @@
 *.min.css -text
 node_modules/** -text
 dist/** -text
-build/** -text
-=======
-*.conf text eol=lf
-
-# Các file package.json và package-lock.json
-package.json text eol=lf
-package-lock.json text eol=lf
-
-# Các file cấu hình .env
-.env text eol=lf
-.env.local text eol=lf
-.env.development.local text eol=lf
->>>>>>> 6a5e8ced
+build/** -text